name: release-manual-docs
on:
  workflow_dispatch:
    inputs:
      tag:
        default: ''
        description: 'Version tag:'
jobs:
  docs-publish:
    if: github.event.inputs.tag != ''
    runs-on: ubuntu-latest
    timeout-minutes: 15
    steps:
      - uses: actions/checkout@v3
        with:
          ref: ${{ github.event.inputs.tag }}
      - name: Use Node.js
        uses: actions/setup-node@v1
        with:
<<<<<<< HEAD
          node-version: 20
      - name: Cache Node.js modules
        uses: actions/cache@v2
        with:
          path: ~/.npm
          key: ${{ runner.os }}-node-${{ hashFiles('**/package-lock.json') }}
          restore-keys: |
              ${{ runner.os }}-node-
=======
          node-version: 16
          cache: npm
>>>>>>> 556312d1
      - name: Generate Docs
        run: |
          npm ci
          npm run release_docs
        env:
          SOURCE_TAG: ${{ github.event.inputs.tag }}
      - name: Deploy
        uses: peaceiris/actions-gh-pages@v3.7.3
        with:
          github_token: ${{ secrets.GITHUB_TOKEN }}
          publish_dir: ./docs<|MERGE_RESOLUTION|>--- conflicted
+++ resolved
@@ -17,19 +17,8 @@
       - name: Use Node.js
         uses: actions/setup-node@v1
         with:
-<<<<<<< HEAD
-          node-version: 20
-      - name: Cache Node.js modules
-        uses: actions/cache@v2
-        with:
-          path: ~/.npm
-          key: ${{ runner.os }}-node-${{ hashFiles('**/package-lock.json') }}
-          restore-keys: |
-              ${{ runner.os }}-node-
-=======
-          node-version: 16
+          node-version: 18
           cache: npm
->>>>>>> 556312d1
       - name: Generate Docs
         run: |
           npm ci
