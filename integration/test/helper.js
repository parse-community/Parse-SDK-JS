jasmine.DEFAULT_TIMEOUT_INTERVAL = 20000;

const { SpecReporter } = require('jasmine-spec-reporter');
jasmine.getEnv().addReporter(new SpecReporter());

const ParseServer = require('parse-server').default;
const CustomAuth = require('./CustomAuth');
const sleep = require('./sleep');
const { TestUtils } = require('parse-server');
const Parse = require('../../node');
const fs = require('fs');
const path = require('path');
const dns = require('dns');
const MockEmailAdapterWithOptions = require('./support/MockEmailAdapterWithOptions');

// Ensure localhost resolves to ipv4 address first on node v17+
if (dns.setDefaultResultOrder) {
  dns.setDefaultResultOrder('ipv4first');
}

const port = 1337;
const mountPath = '/parse';
const serverURL = 'http://localhost:1337/parse';
let didChangeConfiguration = false;

/*
  To generate the auth data below, the Twitter app "GitHub CI Test App" has
  been created, managed by the @ParsePlatform Twitter account. In case this
  test starts to fail because the token has become invalid, generate a new
  token according to the OAuth process described in the Twitter docs[1].

  [1] https://developer.twitter.com/en/docs/authentication/oauth-1-0a/obtaining-user-access-tokens
*/
const twitterAuthData = {
  id: '1506726799266430985',
  consumer_key: 'jeQw6luN2PEWREtoFDb0FdGYf',
  consumer_secret: 'VSFENh1X5UC4MLEuduHLtJDnf8Ydsh5KuSR4zZQufFCAGNtzcs',
  auth_token: '1506726799266430985-NKM9tqVbPXMnLhHTLYB98SNGtxxi6v',
  auth_token_secret: 'JpDVIINbqV5TK0th9nKiS1IVokZfjRj06FrXxCrkggF07',
};

const defaultConfiguration = {
  appName: 'AppName',
  publicServerURL: 'http://localhost:1337/',
  databaseURI: 'mongodb://localhost:27017/integration',
  appId: 'integration',
  masterKey: 'notsosecret',
  serverURL,
  cloud: `${__dirname}/cloud/main.js`,
  liveQuery: {
    classNames: ['TestObject', 'DiffObject'],
  },
  startLiveQueryServer: true,
  auth: {
    myAuth: {
      module: CustomAuth,
      option1: 'hello',
      option2: 'world',
    },
    facebook: {
      appIds: 'test',
    },
    twitter: {
      consumer_key: twitterAuthData.consumer_key,
      consumer_secret: twitterAuthData.consumer_secret,
      validateAuthData: () => {},
    },
  },
  verbose: false,
  silent: true,
  push: {
    android: {
      senderId: 'yolo',
      apiKey: 'yolo',
    },
  },
  idempotencyOptions: {
    paths: ['functions/CloudFunctionIdempotency', 'jobs/CloudJob1', 'classes/IdempotentTest'],
    ttl: 120,
  },
  fileUpload: {
    enableForPublic: true,
    enableForAnonymousUser: true,
    enableForAuthenticatedUser: true,
  },
  revokeSessionOnPasswordReset: false,
  allowCustomObjectId: false,
<<<<<<< HEAD
  emailAdapter: MockEmailAdapterWithOptions({
    fromAddress: 'parse@example.com',
    apiKey: 'k',
    domain: 'd',
  }),
=======
  allowClientClassCreation: true,
>>>>>>> f56b9edb
};

const openConnections = {};
const destroyAliveConnections = function () {
  for (const socketId in openConnections) {
    try {
      openConnections[socketId].destroy();
      delete openConnections[socketId];
    } catch (e) {
      /* */
    }
  }
};
let parseServer;
let server;

const reconfigureServer = async (changedConfiguration = {}) => {
  if (server) {
    await parseServer.handleShutdown();
    await new Promise(resolve => server.close(resolve));
    parseServer = undefined;
    server = undefined;
    return reconfigureServer(changedConfiguration);
  }

  didChangeConfiguration = Object.keys(changedConfiguration).length !== 0;
  const newConfiguration = Object.assign({}, defaultConfiguration, changedConfiguration || {}, {
    mountPath,
    port,
  });
  parseServer = await ParseServer.startApp(newConfiguration);
  const app = parseServer.expressApp;
  for (const fileName of ['parse.js', 'parse.min.js']) {
    const file = fs.readFileSync(path.resolve(__dirname, `./../../dist/${fileName}`)).toString();
    app.get(`/${fileName}`, (req, res) => {
      res.send(`<html><head>
          <meta charset="utf-8">
          <meta http-equiv="X-UA-Compatible" content="IE=edge">
          <title>Parse Functionality Test</title>
          <script>${file}</script>
          <script>
            (function() {
              Parse.initialize('integration');
              Parse.serverURL = 'http://localhost:1337/parse';
            })();
          </script>
          </head>
        <body>
        </body></html>`);
    });
  }
  app.get('/clear/:fast', (req, res) => {
    const { fast } = req.params;
    TestUtils.destroyAllDataPermanently(fast).then(() => {
      res.send('{}');
    });
  });
  server = parseServer.server;
  server.on('connection', connection => {
    const key = `${connection.remoteAddress}:${connection.remotePort}`;
    openConnections[key] = connection;
    connection.on('close', () => {
      delete openConnections[key];
    });
  });
  return parseServer;
};
global.DiffObject = Parse.Object.extend('DiffObject');
global.Item = Parse.Object.extend('Item');
global.Parent = Parse.Object.extend('Parent');
global.Child = Parse.Object.extend('Child');
global.Container = Parse.Object.extend('Container');
global.TestPoint = Parse.Object.extend('TestPoint');
global.TestObject = Parse.Object.extend('TestObject');
global.reconfigureServer = reconfigureServer;

beforeAll(async () => {
  await reconfigureServer();
  Parse.initialize('integration');
  Parse.CoreManager.set('SERVER_URL', serverURL);
  Parse.CoreManager.set('MASTER_KEY', 'notsosecret');
});

afterEach(async () => {
  await Parse.User.logOut();
  // Connection close events are not immediate on node 10+... wait a bit
  await sleep(0);
  if (Object.keys(openConnections).length > 0) {
    console.warn('There were open connections to the server left after the test finished');
  }
  Parse.Storage._clear();
  await TestUtils.destroyAllDataPermanently(true);
  destroyAliveConnections();
  if (didChangeConfiguration) {
    await reconfigureServer();
  }
});

module.exports = { twitterAuthData };<|MERGE_RESOLUTION|>--- conflicted
+++ resolved
@@ -85,15 +85,12 @@
   },
   revokeSessionOnPasswordReset: false,
   allowCustomObjectId: false,
-<<<<<<< HEAD
+  allowClientClassCreation: true,
   emailAdapter: MockEmailAdapterWithOptions({
     fromAddress: 'parse@example.com',
     apiKey: 'k',
     domain: 'd',
   }),
-=======
-  allowClientClassCreation: true,
->>>>>>> f56b9edb
 };
 
 const openConnections = {};
