/* global Parse */
Parse.Cloud.define("bar", function(request) {
  if (request.params.key2 === "value1") {
    return 'Foo';
  } else {
    throw "bad stuff happened";
  }
});

<<<<<<< HEAD
Parse.Cloud.define('TestFetchFromLocalDatastore', async (request) => {
  const object = new Parse.Object('Item');
  object.id = request.params.id;
  object.set('foo', 'changed');
  return object.save();
=======
Parse.Cloud.define('CloudFunctionUndefined', function() {
  return undefined;
>>>>>>> e89823ef
});

Parse.Cloud.job('CloudJob1', function() {
  return {
    status: 'cloud job completed'
  };
});

Parse.Cloud.job('CloudJob2', function() {
  return new Promise((resolve) => {
    setTimeout(function() {
      resolve({
        status: 'cloud job completed'
      })
    }, 3000);
  });
});

Parse.Cloud.job('CloudJobFailing', function() {
  throw 'cloud job failed';
});<|MERGE_RESOLUTION|>--- conflicted
+++ resolved
@@ -7,16 +7,15 @@
   }
 });
 
-<<<<<<< HEAD
-Parse.Cloud.define('TestFetchFromLocalDatastore', async (request) => {
+Parse.Cloud.define('TestFetchFromLocalDatastore', function (request) {
   const object = new Parse.Object('Item');
   object.id = request.params.id;
   object.set('foo', 'changed');
   return object.save();
-=======
+});
+
 Parse.Cloud.define('CloudFunctionUndefined', function() {
   return undefined;
->>>>>>> e89823ef
 });
 
 Parse.Cloud.job('CloudJob1', function() {
