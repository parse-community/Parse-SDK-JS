--- conflicted
+++ resolved
@@ -1,11 +1,5 @@
 {
   "spec_dir": "integration/test",
-<<<<<<< HEAD
-  "helpers": ["helper.js"],
-  "spec_files": ["*Test.js"],
-  "random": false,
-  "timeout": 5000
-=======
   "helpers": [
     "helper.js"
   ],
@@ -14,5 +8,4 @@
   ],
   "random": true,
   "timeout": 20000
->>>>>>> a1995bae
 }