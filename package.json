--- conflicted
+++ resolved
@@ -65,29 +65,17 @@
     "gulp-rename": "2.0.0",
     "gulp-uglify": "3.0.2",
     "gulp-watch": "5.0.1",
-<<<<<<< HEAD
-    "husky": "^4.3.5",
-=======
     "husky": "4.3.5",
->>>>>>> 300caf2b
     "jasmine": "3.5.0",
     "jasmine-reporters": "2.3.2",
     "jest": "24.9.0",
     "jsdoc": "3.6.3",
     "jsdoc-babel": "0.5.0",
-<<<<<<< HEAD
-    "lint-staged": "^10.5.3",
-=======
     "lint-staged": "10.5.3",
->>>>>>> 300caf2b
     "metro-react-native-babel-preset": "0.59.0",
     "mongodb-runner": "mongodb-js/runner",
     "parse-server": "github:parse-community/parse-server#master",
-<<<<<<< HEAD
-    "prettier": "^2.2.1",
-=======
     "prettier": "2.2.1",
->>>>>>> 300caf2b
     "regenerator-runtime": "0.13.5",
     "start-server-and-test": "^1.11.6",
     "vinyl-source-stream": "2.0.0"
@@ -112,11 +100,7 @@
     "prepare": "npm run build",
     "release_docs": "./release_docs.sh",
     "gulp": "gulp",
-<<<<<<< HEAD
-    "prettier": "prettier --write {src,integration}/{**/*,*}.js && npm run lint:fix",
-=======
     "prettier": "prettier --write '{src,integration}/{**/*,*}.js' && npm run lint:fix",
->>>>>>> 300caf2b
     "cross-env": "cross-env"
   },
   "husky": {
@@ -126,12 +110,8 @@
   },
   "lint-staged": {
     "{src,integration}/{**/*,*}.js": [
-<<<<<<< HEAD
-      "prettier",
-=======
       "prettier --write",
       "eslint --fix --cache",
->>>>>>> 300caf2b
       "git add"
     ]
   },
