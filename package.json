--- conflicted
+++ resolved
@@ -29,13 +29,8 @@
     "react-native": false
   },
   "dependencies": {
-<<<<<<< HEAD
-    "@babel/runtime-corejs3": "7.12.1",
+    "@babel/runtime-corejs3": "7.12.5",
     "@babel/runtime": "7.12.5",
-=======
-    "@babel/runtime-corejs3": "7.12.5",
-    "@babel/runtime": "7.12.1",
->>>>>>> 749c6987
     "react-native-crypto-js": "1.0.0",
     "uuid": "3.4.0",
     "ws": "7.3.1",
