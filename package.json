{
  "name": "parse",
  "version": "2.4.0",
  "description": "The Parse JavaScript SDK",
  "homepage": "https://parseplatform.org/",
  "keywords": [
    "cloud",
    "mobile",
    "api"
  ],
  "license": "BSD-3-Clause",
  "repository": {
    "type": "git",
    "url": "https://github.com/parse-community/Parse-SDK-JS"
  },
  "bugs": "https://github.com/parse-community/Parse-SDK-JS/issues",
  "files": [
    "index.js",
    "node.js",
    "react-native.js",
    "dist/",
    "lib/",
    "LICENSE",
    "PATENTS",
    "README.md"
  ],
  "browser": {
    "react-native": false
  },
  "dependencies": {
    "@babel/runtime": "7.4.5",
    "uuid": "3.3.2",
    "ws": "7.0.0",
    "xmlhttprequest": "1.8.0"
  },
  "devDependencies": {
    "@babel/core": "7.4.5",
    "@babel/plugin-proposal-class-properties": "7.4.4",
    "@babel/plugin-transform-flow-comments": "7.4.4",
    "@babel/plugin-transform-flow-strip-types": "7.4.4",
    "@babel/plugin-transform-runtime": "7.4.4",
    "@babel/polyfill": "7.4.4",
    "@babel/preset-env": "7.4.5",
    "@babel/preset-react": "7.0.0",
    "@parse/minami": "1.0.0",
    "babel-core": "7.0.0-bridge.0",
    "babel-eslint": "10.0.1",
    "babel-jest": "24.5.0",
    "babel-plugin-inline-package-json": "2.0.0",
    "babel-plugin-minify-dead-code-elimination": "0.5.0",
    "babel-plugin-transform-inline-environment-variables": "0.4.3",
    "browserify": "16.2.3",
    "codecov": "3.5.0",
    "cross-env": "5.2.0",
    "eslint": "5.16.0",
<<<<<<< HEAD
    "eslint-plugin-flowtype": "3.9.1",
    "express": "4.17.0",
=======
    "eslint-plugin-flowtype": "3.9.0",
    "express": "4.17.1",
>>>>>>> 5955d071
    "gulp": "4.0.2",
    "gulp-babel": "8.0.0",
    "gulp-derequire": "2.1.0",
    "gulp-insert": "0.5.0",
    "gulp-rename": "1.4.0",
    "gulp-uglify": "3.0.2",
    "gulp-watch": "5.0.1",
    "jasmine": "3.4.0",
    "jasmine-reporters": "2.3.2",
    "jest": "24.5.0",
    "jsdoc": "3.6.2",
    "jsdoc-babel": "0.5.0",
    "parse-server": "github:parseplatform/parse-server#master",
    "vinyl-source-stream": "2.0.0"
  },
  "scripts": {
    "build": "./build_releases.sh",
    "release": "./build_releases.sh && npm publish",
    "test": "cross-env PARSE_BUILD=node jest",
    "lint": "eslint --cache src/ integration/",
    "lint:fix": "eslint --fix --cache src/ integration/",
    "watch": "cross-env PARSE_BUILD=${PARSE_BUILD} gulp watch",
    "watch:browser": "cross-env PARSE_BUILD=browser npm run watch",
    "watch:node": "cross-env PARSE_BUILD=node npm run watch",
    "watch:react-native": "cross-env PARSE_BUILD=react-native npm run watch",
    "integration": "cross-env TESTING=1 jasmine --config=jasmine.json",
    "docs": "jsdoc -c ./jsdoc-conf.json ./src",
    "prepare": "npm run build",
    "release_docs": "./release_docs.sh"
  },
  "jest": {
    "automock": true,
    "collectCoverage": true,
    "coveragePathIgnorePatterns": [
      "/node_modules/",
      "test_helpers/(.*).js"
    ],
    "roots": [
      "src/"
    ],
    "testPathIgnorePatterns": [
      "/node_modules/",
      "/test_helpers/"
    ],
    "transform": {
      ".*": "./babel-jest.js"
    },
    "setupFilesAfterEnv": [
      "./setup-jest.js"
    ]
  }
}<|MERGE_RESOLUTION|>--- conflicted
+++ resolved
@@ -53,13 +53,8 @@
     "codecov": "3.5.0",
     "cross-env": "5.2.0",
     "eslint": "5.16.0",
-<<<<<<< HEAD
     "eslint-plugin-flowtype": "3.9.1",
-    "express": "4.17.0",
-=======
-    "eslint-plugin-flowtype": "3.9.0",
     "express": "4.17.1",
->>>>>>> 5955d071
     "gulp": "4.0.2",
     "gulp-babel": "8.0.0",
     "gulp-derequire": "2.1.0",
