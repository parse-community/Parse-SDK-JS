{
  "name": "parse",
  "version": "1.11.1",
  "description": "The Parse JavaScript SDK",
  "homepage": "https://www.parse.com",
  "keywords": [
    "cloud",
    "mobile",
    "api"
  ],
  "license": "BSD-3-Clause",
  "repository": {
    "type": "git",
    "url": "https://github.com/parse-community/Parse-SDK-JS"
  },
  "bugs": "https://github.com/parse-community/Parse-SDK-JS/issues",
  "files": [
    "index.js",
    "node.js",
    "react-native.js",
    "dist/",
    "lib/",
    "LICENSE",
    "PATENTS",
    "README.md"
  ],
  "browser": {
    "react-native": false
  },
  "dependencies": {
    "babel-runtime": "6.26.0",
    "ws": "6.0.0",
    "xmlhttprequest": "1.8.0"
  },
  "devDependencies": {
    "babel-jest": "23.2.0",
    "babel-plugin-flow-comments": "6.3.19",
    "babel-plugin-inline-package-json": "2.0.0",
    "babel-plugin-minify-dead-code-elimination": "0.4.3",
    "babel-plugin-transform-inline-environment-variables": "0.4.3",
    "babel-plugin-transform-runtime": "6.23.0",
    "babel-preset-es2015": "6.24.1",
    "babel-preset-react": "6.24.1",
    "babel-preset-stage-2": "6.24.1",
    "browserify": "16.2.2",
<<<<<<< HEAD
    "codecov": "3.0.2",
    "express": "^4.16.3",
=======
    "codecov": "3.0.4",
>>>>>>> 25d13ed0
    "gulp": "4.0.0",
    "gulp-babel": "7.0.1",
    "gulp-derequire": "2.1.0",
    "gulp-insert": "0.5.0",
    "gulp-rename": "1.4.0",
    "gulp-replace": "1.0.0",
    "gulp-uglify": "3.0.0",
    "jasmine": "^3.1.0",
    "jasmine-reporters": "2.3.1",
    "jest-cli": "23.2.0",
    "jsdoc": "3.5.5",
    "jsdoc-babel": "0.4.0",
    "minami": "1.2.3",
    "parse-server": "github:parseplatform/parse-server#master",
    "vinyl-source-stream": "2.0.0"
  },
  "scripts": {
    "build": "./build_releases.sh",
    "release": "./build_releases.sh && npm publish",
    "test": "PARSE_BUILD=node jest",
    "preintegration": "npm run build",
    "integration": "TESTING=1 jasmine --config=jasmine.json",
    "docs": "jsdoc -c ./jsdoc-conf.json ./src",
    "release_docs": "./release_docs.sh"
  },
  "jest": {
    "automock": true,
    "collectCoverage": true,
    "roots": [
      "src/"
    ],
    "testPathIgnorePatterns": [
      "/node_modules/",
      "/test_helpers/"
    ],
    "transform": {
      ".*": "./babel-jest.js"
    },
    "setupTestFrameworkScriptFile": "./setup-jest.js"
  }
}<|MERGE_RESOLUTION|>--- conflicted
+++ resolved
@@ -43,12 +43,8 @@
     "babel-preset-react": "6.24.1",
     "babel-preset-stage-2": "6.24.1",
     "browserify": "16.2.2",
-<<<<<<< HEAD
-    "codecov": "3.0.2",
+    "codecov": "3.0.4",
     "express": "^4.16.3",
-=======
-    "codecov": "3.0.4",
->>>>>>> 25d13ed0
     "gulp": "4.0.0",
     "gulp-babel": "7.0.1",
     "gulp-derequire": "2.1.0",
