--- conflicted
+++ resolved
@@ -29,13 +29,8 @@
     "react-native": false
   },
   "dependencies": {
-<<<<<<< HEAD
-    "@babel/runtime": "7.13.8",
+    "@babel/runtime": "7.13.9",
     "@babel/runtime-corejs3": "7.13.9",
-=======
-    "@babel/runtime": "7.13.9",
-    "@babel/runtime-corejs3": "7.13.8",
->>>>>>> 3c828fba
     "idb-keyval": "5.0.4",
     "react-native-crypto-js": "1.0.0",
     "uuid": "3.4.0",
