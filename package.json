--- conflicted
+++ resolved
@@ -28,34 +28,6 @@
     "react-native": false
   },
   "dependencies": {
-<<<<<<< HEAD
-    "babel-runtime": "^6.11.6",
-    "ws": "^2.2.3",
-    "xmlhttprequest": "^1.7.0"
-  },
-  "devDependencies": {
-    "babel-jest": "^19.0.0",
-    "babel-plugin-flow-comments": "^6.3.19",
-    "babel-plugin-inline-package-json": "~2.0.0",
-    "babel-plugin-minify-dead-code-elimination": "0.1.4",
-    "babel-plugin-transform-inline-environment-variables": "^6.8.0",
-    "babel-plugin-transform-runtime": "^6.15.0",
-    "babel-preset-es2015": "^6.14.0",
-    "babel-preset-react": "^6.11.1",
-    "babel-preset-stage-2": "^6.13.0",
-    "browserify": "^14.3.0",
-    "codecov.io": "^0.1.6",
-    "gulp": "^3.9.0",
-    "gulp-babel": "^6.1.2",
-    "gulp-derequire": "^2.1.0",
-    "gulp-insert": "^0.5.0",
-    "gulp-rename": "^1.2.2",
-    "gulp-replace": "^0.5.4",
-    "gulp-uglify": "^2.1.2",
-    "jasmine-reporters": "~2.2.1",
-    "jest-cli": "^19.0.2",
-    "vinyl-source-stream": "^1.1.0"
-=======
     "babel-runtime": "6.26.0",
     "ws": "5.2.1",
     "xmlhttprequest": "1.8.0"
@@ -85,7 +57,6 @@
     "jsdoc-babel": "0.4.0",
     "minami": "1.2.3",
     "vinyl-source-stream": "2.0.0"
->>>>>>> e8034f73
   },
   "scripts": {
     "build": "./build_releases.sh",
@@ -104,13 +75,9 @@
       "/node_modules/",
       "/test_helpers/"
     ],
-<<<<<<< HEAD
-    "transform": {".*": "./babel-jest.js"},
-=======
     "transform": {
       ".*": "./babel-jest.js"
     },
->>>>>>> e8034f73
     "setupTestFrameworkScriptFile": "./setup-jest.js"
   }
 }