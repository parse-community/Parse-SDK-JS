--- conflicted
+++ resolved
@@ -29,15 +29,9 @@
     "react-native": false
   },
   "dependencies": {
-<<<<<<< HEAD
-    "@babel/runtime": "7.13.7",
+    "@babel/runtime": "7.13.8",
     "@babel/runtime-corejs3": "7.13.8",
-    "idb-keyval": "5.0.2",
-=======
-    "@babel/runtime": "7.13.8",
-    "@babel/runtime-corejs3": "7.13.7",
     "idb-keyval": "5.0.4",
->>>>>>> 8b3948ca
     "react-native-crypto-js": "1.0.0",
     "uuid": "3.4.0",
     "ws": "7.4.3",
