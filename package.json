{
  "name": "parse",
  "version": "3.4.0-alpha.2",
  "description": "The Parse JavaScript SDK",
  "homepage": "https://parseplatform.org/",
  "keywords": [
    "cloud",
    "mobile",
    "api"
  ],
  "license": "BSD-3-Clause",
  "repository": {
    "type": "git",
    "url": "https://github.com/parse-community/Parse-SDK-JS"
  },
  "bugs": "https://github.com/parse-community/Parse-SDK-JS/issues",
  "files": [
    "index.js",
    "node.js",
    "react-native.js",
    "weapp.js",
    "dist/",
    "lib/",
    "LICENSE",
    "PATENTS",
    "README.md"
  ],
  "browser": {
    "react-native": false
  },
  "dependencies": {
<<<<<<< HEAD
    "@babel/runtime": "7.15.3",
    "@babel/runtime-corejs3": "7.14.6",
    "idb-keyval": "5.1.0",
=======
    "@babel/runtime-corejs3": "7.14.7",
    "@babel/runtime": "7.15.4",
    "idb-keyval": "5.0.6",
>>>>>>> a2026d3e
    "react-native-crypto-js": "1.0.0",
    "uuid": "3.4.0",
    "ws": "7.5.1",
    "xmlhttprequest": "1.8.0"
  },
  "devDependencies": {
    "@babel/core": "7.10.2",
    "@babel/plugin-proposal-class-properties": "7.10.1",
    "@babel/plugin-transform-flow-comments": "7.10.1",
    "@babel/plugin-transform-flow-strip-types": "7.10.1",
    "@babel/plugin-transform-runtime": "7.10.1",
    "@babel/preset-env": "7.10.2",
    "@babel/preset-react": "7.10.1",
    "@parse/minami": "1.0.0",
    "@semantic-release/changelog": "5.0.1",
    "@semantic-release/commit-analyzer": "8.0.1",
    "@semantic-release/git": "9.0.0",
    "@semantic-release/github": "7.2.3",
    "@semantic-release/npm": "7.1.3",
    "@semantic-release/release-notes-generator": "9.0.3",
    "babel-eslint": "10.1.0",
    "babel-jest": "24.9.0",
    "babel-plugin-inline-package-json": "2.0.0",
    "babel-plugin-minify-dead-code-elimination": "0.5.1",
    "babel-plugin-transform-inline-environment-variables": "0.4.3",
    "browserify": "16.5.1",
    "codecov": "3.7.1",
    "core-js": "3.6.5",
    "cross-env": "7.0.2",
    "eslint": "6.8.0",
    "eslint-plugin-flowtype": "5.1.2",
    "eslint-plugin-jsdoc": "30.7.3",
    "express": "4.17.1",
    "gulp": "4.0.2",
    "gulp-babel": "8.0.0",
    "gulp-derequire": "3.0.0",
    "gulp-insert": "0.5.0",
    "gulp-rename": "2.0.0",
    "gulp-uglify": "3.0.2",
    "gulp-watch": "5.0.1",
    "husky": "4.3.5",
    "jasmine": "3.5.0",
    "jasmine-reporters": "2.3.2",
    "jasmine-spec-reporter": "6.0.0",
    "jest": "24.9.0",
    "jsdoc": "3.6.3",
    "jsdoc-babel": "0.5.0",
    "lint-staged": "10.5.3",
    "metro-react-native-babel-preset": "0.59.0",
    "parse-server": "github:parse-community/parse-server#alpha",
    "prettier": "2.2.1",
    "regenerator-runtime": "0.13.5",
    "semantic-release": "17.4.6",
    "vinyl-source-stream": "2.0.0"
  },
  "optionalDependencies": {
    "crypto-js": "4.1.1"
  },
  "scripts": {
    "build": "node build_releases.js",
    "release": "node build_releases.js && npm publish",
    "test": "cross-env PARSE_BUILD=node jest",
    "lint": "eslint --cache src/ integration/",
    "lint:fix": "eslint --fix --cache src/ integration/",
    "watch": "cross-env PARSE_BUILD=${PARSE_BUILD} gulp watch",
    "watch:browser": "cross-env PARSE_BUILD=browser npm run watch",
    "watch:node": "cross-env PARSE_BUILD=node npm run watch",
    "watch:react-native": "cross-env PARSE_BUILD=react-native npm run watch",
    "integration": "cross-env TESTING=1 jasmine --config=jasmine.json",
    "docs": "jsdoc -c ./jsdoc-conf.json ./src",
    "prepare": "npm run build",
    "release_docs": "./release_docs.sh",
    "gulp": "gulp",
    "prettier": "prettier --write '{src,integration}/{**/*,*}.js' && npm run lint:fix",
    "cross-env": "cross-env"
  },
  "husky": {
    "hooks": {
      "pre-commit": "lint-staged"
    }
  },
  "lint-staged": {
    "{src,integration}/{**/*,*}.js": [
      "prettier --write",
      "eslint --fix --cache",
      "git add"
    ]
  },
  "jest": {
    "automock": true,
    "collectCoverage": true,
    "coveragePathIgnorePatterns": [
      "/node_modules/",
      "test_helpers/(.*).js"
    ],
    "roots": [
      "src/"
    ],
    "testPathIgnorePatterns": [
      "/node_modules/",
      "/test_helpers/"
    ],
    "transform": {
      ".*": "./babel-jest.js"
    },
    "transformIgnorePatterns": [
      "/node_modules/",
      "package.json"
    ],
    "setupFilesAfterEnv": [
      "./setup-jest.js"
    ]
  }
}<|MERGE_RESOLUTION|>--- conflicted
+++ resolved
@@ -29,15 +29,9 @@
     "react-native": false
   },
   "dependencies": {
-<<<<<<< HEAD
-    "@babel/runtime": "7.15.3",
-    "@babel/runtime-corejs3": "7.14.6",
+    "@babel/runtime": "7.15.4",
+    "@babel/runtime-corejs3": "7.14.7"
     "idb-keyval": "5.1.0",
-=======
-    "@babel/runtime-corejs3": "7.14.7",
-    "@babel/runtime": "7.15.4",
-    "idb-keyval": "5.0.6",
->>>>>>> a2026d3e
     "react-native-crypto-js": "1.0.0",
     "uuid": "3.4.0",
     "ws": "7.5.1",
