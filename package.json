{
  "name": "parse",
<<<<<<< HEAD
  "version": "3.4.4-beta.1",
=======
  "version": "3.5.0-alpha.6",
>>>>>>> 06187243
  "description": "The Parse JavaScript SDK",
  "homepage": "https://parseplatform.org/",
  "keywords": [
    "cloud",
    "mobile",
    "api"
  ],
  "license": "BSD-3-Clause",
  "repository": {
    "type": "git",
    "url": "https://github.com/parse-community/Parse-SDK-JS"
  },
  "bugs": "https://github.com/parse-community/Parse-SDK-JS/issues",
  "files": [
    "index.js",
    "node.js",
    "react-native.js",
    "weapp.js",
    "dist/",
    "lib/",
    "LICENSE",
    "PATENTS",
    "README.md"
  ],
  "browser": {
    "react-native": false
  },
  "dependencies": {
    "@babel/runtime-corejs3": "7.17.8",
    "@babel/runtime": "7.18.0",
    "idb-keyval": "6.0.3",
    "react-native-crypto-js": "1.0.0",
    "uuid": "8.3.2",
    "ws": "8.6.0",
    "xmlhttprequest": "1.8.0"
  },
  "devDependencies": {
    "@babel/core": "7.10.2",
    "@babel/plugin-proposal-class-properties": "7.10.1",
    "@babel/plugin-transform-flow-comments": "7.10.1",
    "@babel/plugin-transform-flow-strip-types": "7.10.1",
    "@babel/plugin-transform-runtime": "7.10.1",
    "@babel/preset-env": "7.10.2",
    "@babel/preset-react": "7.10.1",
    "@parse/minami": "1.0.0",
    "@saithodev/semantic-release-backmerge": "2.1.2",
    "@semantic-release/changelog": "5.0.1",
    "@semantic-release/commit-analyzer": "8.0.1",
    "@semantic-release/git": "9.0.0",
    "@semantic-release/github": "7.2.3",
    "@semantic-release/npm": "7.1.3",
    "@semantic-release/release-notes-generator": "9.0.3",
    "babel-eslint": "10.1.0",
    "babel-jest": "24.9.0",
    "babel-plugin-inline-package-json": "2.0.0",
    "babel-plugin-minify-dead-code-elimination": "0.5.1",
    "babel-plugin-transform-inline-environment-variables": "0.4.3",
    "browserify": "16.5.1",
    "codecov": "3.7.1",
    "core-js": "3.6.5",
    "cross-env": "7.0.2",
    "eslint": "6.8.0",
    "eslint-plugin-flowtype": "5.1.2",
    "eslint-plugin-jsdoc": "30.7.3",
    "express": "4.17.1",
    "gulp": "4.0.2",
    "gulp-babel": "8.0.0",
    "gulp-derequire": "3.0.0",
    "gulp-insert": "0.5.0",
    "gulp-rename": "2.0.0",
    "gulp-uglify": "3.0.2",
    "gulp-watch": "5.0.1",
    "husky": "4.3.8",
    "jasmine": "3.5.0",
    "jasmine-reporters": "2.3.2",
    "jasmine-spec-reporter": "6.0.0",
    "jest": "24.9.0",
    "jsdoc": "3.6.3",
    "jsdoc-babel": "0.5.0",
    "lint-staged": "10.5.3",
    "metro-react-native-babel-preset": "0.59.0",
    "parse-server": "git+https://github.com/parse-community/parse-server#alpha",
    "prettier": "2.2.1",
    "regenerator-runtime": "0.13.5",
    "semantic-release": "19.0.3",
    "vinyl-source-stream": "2.0.0"
  },
  "optionalDependencies": {
    "crypto-js": "4.1.1"
  },
  "scripts": {
    "build": "node build_releases.js",
    "release": "node build_releases.js && npm publish",
    "test": "cross-env PARSE_BUILD=node jest",
    "lint": "eslint --cache src/ integration/",
    "lint:fix": "eslint --fix --cache src/ integration/",
    "watch": "cross-env PARSE_BUILD=${PARSE_BUILD} gulp watch",
    "watch:browser": "cross-env PARSE_BUILD=browser npm run watch",
    "watch:node": "cross-env PARSE_BUILD=node npm run watch",
    "watch:react-native": "cross-env PARSE_BUILD=react-native npm run watch",
    "integration": "cross-env TESTING=1 jasmine --config=jasmine.json",
    "docs": "jsdoc -c ./jsdoc-conf.json ./src",
    "prepare": "npm run build",
    "release_docs": "./release_docs.sh",
    "gulp": "gulp",
    "prettier": "prettier --write '{src,integration}/{**/*,*}.js' && npm run lint:fix",
    "cross-env": "cross-env"
  },
  "husky": {
    "hooks": {
      "pre-commit": "lint-staged"
    }
  },
  "lint-staged": {
    "{src,integration}/{**/*,*}.js": [
      "prettier --write",
      "eslint --fix --cache",
      "git add"
    ]
  },
  "jest": {
    "automock": true,
    "collectCoverage": true,
    "coveragePathIgnorePatterns": [
      "/node_modules/",
      "test_helpers/(.*).js"
    ],
    "roots": [
      "src/"
    ],
    "testPathIgnorePatterns": [
      "/node_modules/",
      "/test_helpers/"
    ],
    "transform": {
      ".*": "./babel-jest.js"
    },
    "transformIgnorePatterns": [
      "/node_modules/",
      "package.json"
    ],
    "setupFilesAfterEnv": [
      "./setup-jest.js"
    ]
  }
}<|MERGE_RESOLUTION|>--- conflicted
+++ resolved
@@ -1,10 +1,6 @@
 {
   "name": "parse",
-<<<<<<< HEAD
-  "version": "3.4.4-beta.1",
-=======
   "version": "3.5.0-alpha.6",
->>>>>>> 06187243
   "description": "The Parse JavaScript SDK",
   "homepage": "https://parseplatform.org/",
   "keywords": [
