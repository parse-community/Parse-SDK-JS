{
  "name": "parse",
  "version": "2.4.0",
  "description": "The Parse JavaScript SDK",
  "homepage": "https://parseplatform.org/",
  "keywords": [
    "cloud",
    "mobile",
    "api"
  ],
  "license": "BSD-3-Clause",
  "repository": {
    "type": "git",
    "url": "https://github.com/parse-community/Parse-SDK-JS"
  },
  "bugs": "https://github.com/parse-community/Parse-SDK-JS/issues",
  "files": [
    "index.js",
    "node.js",
    "react-native.js",
    "dist/",
    "lib/",
    "LICENSE",
    "PATENTS",
    "README.md"
  ],
  "browser": {
    "react-native": false
  },
  "dependencies": {
    "@babel/runtime": "7.4.5",
    "uuid": "3.3.2",
    "ws": "7.0.1",
    "xmlhttprequest": "1.8.0"
  },
  "devDependencies": {
    "@babel/core": "7.4.5",
    "@babel/plugin-proposal-class-properties": "7.4.4",
    "@babel/plugin-transform-flow-comments": "7.4.4",
    "@babel/plugin-transform-flow-strip-types": "7.4.4",
    "@babel/plugin-transform-runtime": "7.4.4",
    "@babel/polyfill": "7.4.4",
    "@babel/preset-env": "7.4.5",
    "@babel/preset-react": "7.0.0",
    "@parse/minami": "1.0.0",
    "babel-core": "7.0.0-bridge.0",
    "babel-eslint": "10.0.2",
    "babel-jest": "24.5.0",
    "babel-plugin-inline-package-json": "2.0.0",
    "babel-plugin-minify-dead-code-elimination": "0.5.0",
    "babel-plugin-transform-inline-environment-variables": "0.4.3",
    "browserify": "16.2.3",
    "codecov": "3.5.0",
    "cross-env": "5.2.0",
<<<<<<< HEAD
    "eslint": "5.16.0",
    "eslint-plugin-flowtype": "3.10.0",
=======
    "eslint": "6.0.1",
    "eslint-plugin-flowtype": "3.9.1",
>>>>>>> 182fafb1
    "express": "4.17.1",
    "gulp": "4.0.2",
    "gulp-babel": "8.0.0",
    "gulp-derequire": "2.1.0",
    "gulp-insert": "0.5.0",
    "gulp-rename": "1.4.0",
    "gulp-uglify": "3.0.2",
    "gulp-watch": "5.0.1",
    "jasmine": "3.4.0",
    "jasmine-reporters": "2.3.2",
    "jest": "24.5.0",
    "jsdoc": "3.6.2",
    "jsdoc-babel": "0.5.0",
    "parse-server": "github:parseplatform/parse-server#master",
    "vinyl-source-stream": "2.0.0"
  },
  "scripts": {
    "build": "./build_releases.sh",
    "release": "./build_releases.sh && npm publish",
    "test": "cross-env PARSE_BUILD=node jest",
    "lint": "eslint --cache src/ integration/",
    "lint:fix": "eslint --fix --cache src/ integration/",
    "watch": "cross-env PARSE_BUILD=${PARSE_BUILD} gulp watch",
    "watch:browser": "cross-env PARSE_BUILD=browser npm run watch",
    "watch:node": "cross-env PARSE_BUILD=node npm run watch",
    "watch:react-native": "cross-env PARSE_BUILD=react-native npm run watch",
    "integration": "cross-env TESTING=1 jasmine --config=jasmine.json",
    "docs": "jsdoc -c ./jsdoc-conf.json ./src",
    "prepare": "npm run build",
    "release_docs": "./release_docs.sh"
  },
  "jest": {
    "automock": true,
    "collectCoverage": true,
    "coveragePathIgnorePatterns": [
      "/node_modules/",
      "test_helpers/(.*).js"
    ],
    "roots": [
      "src/"
    ],
    "testPathIgnorePatterns": [
      "/node_modules/",
      "/test_helpers/"
    ],
    "transform": {
      ".*": "./babel-jest.js"
    },
    "setupFilesAfterEnv": [
      "./setup-jest.js"
    ]
  }
}<|MERGE_RESOLUTION|>--- conflicted
+++ resolved
@@ -52,13 +52,8 @@
     "browserify": "16.2.3",
     "codecov": "3.5.0",
     "cross-env": "5.2.0",
-<<<<<<< HEAD
-    "eslint": "5.16.0",
-    "eslint-plugin-flowtype": "3.10.0",
-=======
     "eslint": "6.0.1",
-    "eslint-plugin-flowtype": "3.9.1",
->>>>>>> 182fafb1
+    "eslint-plugin-flowtype": "3.11.1",
     "express": "4.17.1",
     "gulp": "4.0.2",
     "gulp-babel": "8.0.0",
