{
  "name": "parse",
  "version": "4.0.0-alpha.7",
  "description": "Parse JavaScript SDK",
  "homepage": "https://parseplatform.org",
  "keywords": [
    "cloud",
    "mobile",
    "api"
  ],
  "license": "Apache-2.0",
  "repository": {
    "type": "git",
    "url": "https://github.com/parse-community/Parse-SDK-JS"
  },
  "bugs": "https://github.com/parse-community/Parse-SDK-JS/issues",
  "files": [
    "index.js",
    "node.js",
    "react-native.js",
    "weapp.js",
    "dist/",
    "lib/",
    "LICENSE",
    "NOTICE",
    "README.md"
  ],
  "browser": {
    "react-native": false
  },
  "dependencies": {
    "@babel/runtime-corejs3": "7.17.8",
    "@babel/runtime": "7.20.13",
    "idb-keyval": "6.0.3",
    "react-native-crypto-js": "1.0.0",
    "uuid": "3.4.0",
    "ws": "8.6.0",
    "xmlhttprequest": "1.8.0"
  },
  "devDependencies": {
    "@babel/core": "7.10.2",
    "@babel/plugin-proposal-class-properties": "7.10.1",
    "@babel/plugin-transform-flow-comments": "7.10.1",
    "@babel/plugin-transform-flow-strip-types": "7.19.0",
    "@babel/plugin-transform-runtime": "7.10.1",
    "@babel/preset-env": "7.20.2",
    "@babel/preset-react": "7.10.1",
    "@parse/minami": "1.0.0",
    "@saithodev/semantic-release-backmerge": "2.1.2",
    "@semantic-release/changelog": "5.0.1",
    "@semantic-release/commit-analyzer": "8.0.1",
    "@semantic-release/git": "9.0.0",
    "@semantic-release/github": "8.0.7",
    "@semantic-release/npm": "9.0.2",
    "@semantic-release/release-notes-generator": "10.0.3",
    "babel-eslint": "10.1.0",
    "babel-jest": "24.9.0",
    "babel-plugin-inline-package-json": "2.0.0",
    "babel-plugin-minify-dead-code-elimination": "0.5.2",
    "babel-plugin-transform-inline-environment-variables": "0.4.3",
    "browserify": "16.5.1",
    "codecov": "3.8.3",
    "core-js": "3.6.5",
    "cross-env": "7.0.2",
    "eslint": "7.32.0",
    "eslint-plugin-flowtype": "5.1.2",
    "eslint-plugin-jsdoc": "39.7.5",
    "express": "4.18.2",
    "gulp": "4.0.2",
    "gulp-babel": "8.0.0",
    "gulp-derequire": "3.0.0",
    "gulp-insert": "0.5.0",
    "gulp-rename": "2.0.0",
    "gulp-uglify": "3.0.2",
    "gulp-watch": "5.0.1",
    "husky": "4.3.8",
    "jasmine": "3.5.0",
    "jasmine-reporters": "2.3.2",
<<<<<<< HEAD
    "jasmine-spec-reporter": "6.0.0",
    "jest": "29.4.1",
=======
    "jasmine-spec-reporter": "7.0.0",
    "jest": "24.9.0",
>>>>>>> 0ac20edd
    "jsdoc": "3.6.3",
    "jsdoc-babel": "0.5.0",
    "lint-staged": "10.5.3",
    "metro-react-native-babel-preset": "0.74.1",
    "parse-server": "git+https://github.com/parse-community/parse-server#alpha",
    "prettier": "2.2.1",
    "puppeteer": "19.6.2",
    "regenerator-runtime": "0.13.5",
    "semantic-release": "19.0.5",
    "vinyl-source-stream": "2.0.0"
  },
  "optionalDependencies": {
    "crypto-js": "4.1.1"
  },
  "scripts": {
    "build": "node build_releases.js",
    "release": "node build_releases.js && npm publish",
    "test": "cross-env PARSE_BUILD=node jest",
    "lint": "eslint --cache src/ integration/",
    "lint:fix": "eslint --fix --cache src/ integration/",
    "watch": "cross-env PARSE_BUILD=${PARSE_BUILD} gulp watch",
    "watch:browser": "cross-env PARSE_BUILD=browser npm run watch",
    "watch:node": "cross-env PARSE_BUILD=node npm run watch",
    "watch:react-native": "cross-env PARSE_BUILD=react-native npm run watch",
    "integration": "cross-env TESTING=1 jasmine --config=jasmine.json",
    "docs": "jsdoc -c ./jsdoc-conf.json ./src",
    "prepare": "npm run build",
    "release_docs": "./release_docs.sh",
    "gulp": "gulp",
    "prettier": "prettier --write '{src,integration}/{**/*,*}.js' && npm run lint:fix",
    "cross-env": "cross-env"
  },
  "husky": {
    "hooks": {
      "pre-commit": "lint-staged"
    }
  },
  "lint-staged": {
    "{src,integration}/{**/*,*}.js": [
      "prettier --write",
      "eslint --fix --cache",
      "git add"
    ]
  },
  "engines": {
    "node": ">=14.21.0 <17 || >=18 <19"
  },
  "jest": {
    "automock": true,
    "collectCoverage": true,
    "coveragePathIgnorePatterns": [
      "/node_modules/",
      "test_helpers/(.*).js"
    ],
    "roots": [
      "src/"
    ],
    "testPathIgnorePatterns": [
      "/node_modules/",
      "/test_helpers/"
    ],
    "transform": {
      ".*": "./babel-jest.js"
    },
    "transformIgnorePatterns": [
      "/node_modules/",
      "package.json"
    ],
    "setupFilesAfterEnv": [
      "./setup-jest.js"
    ]
  }
}<|MERGE_RESOLUTION|>--- conflicted
+++ resolved
@@ -76,13 +76,8 @@
     "husky": "4.3.8",
     "jasmine": "3.5.0",
     "jasmine-reporters": "2.3.2",
-<<<<<<< HEAD
-    "jasmine-spec-reporter": "6.0.0",
+    "jasmine-spec-reporter": "7.0.0",
     "jest": "29.4.1",
-=======
-    "jasmine-spec-reporter": "7.0.0",
-    "jest": "24.9.0",
->>>>>>> 0ac20edd
     "jsdoc": "3.6.3",
     "jsdoc-babel": "0.5.0",
     "lint-staged": "10.5.3",
