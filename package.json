{
  "name": "parse",
  "version": "3.4.0-alpha.3",
  "description": "The Parse JavaScript SDK",
  "homepage": "https://parseplatform.org/",
  "keywords": [
    "cloud",
    "mobile",
    "api"
  ],
  "license": "BSD-3-Clause",
  "repository": {
    "type": "git",
    "url": "https://github.com/parse-community/Parse-SDK-JS"
  },
  "bugs": "https://github.com/parse-community/Parse-SDK-JS/issues",
  "files": [
    "index.js",
    "node.js",
    "react-native.js",
    "weapp.js",
    "dist/",
    "lib/",
    "LICENSE",
    "PATENTS",
    "README.md",
    "types/index.d.ts"
  ],
  "types": "types/index.d.ts",
  "browser": {
    "react-native": false
  },
  "dependencies": {
    "@babel/runtime": "7.15.4",
    "@babel/runtime-corejs3": "7.14.7",
    "idb-keyval": "6.0.3",
    "react-native-crypto-js": "1.0.0",
    "uuid": "3.4.0",
    "ws": "7.5.1",
    "xmlhttprequest": "1.8.0"
  },
  "devDependencies": {
    "@babel/core": "7.10.2",
    "@babel/plugin-proposal-class-properties": "7.10.1",
    "@babel/plugin-transform-flow-comments": "7.10.1",
    "@babel/plugin-transform-flow-strip-types": "7.10.1",
    "@babel/plugin-transform-runtime": "7.10.1",
    "@babel/preset-env": "7.10.2",
    "@babel/preset-react": "7.10.1",
    "@parse/minami": "1.0.0",
    "@semantic-release/changelog": "5.0.1",
    "@semantic-release/commit-analyzer": "8.0.1",
    "@semantic-release/git": "9.0.0",
    "@semantic-release/github": "7.2.3",
    "@semantic-release/npm": "7.1.3",
    "@semantic-release/release-notes-generator": "9.0.3",
    "babel-eslint": "10.1.0",
    "babel-jest": "24.9.0",
    "babel-plugin-inline-package-json": "2.0.0",
    "babel-plugin-minify-dead-code-elimination": "0.5.1",
    "babel-plugin-transform-inline-environment-variables": "0.4.3",
    "browserify": "16.5.1",
    "codecov": "3.7.1",
    "core-js": "3.6.5",
    "cross-env": "7.0.2",
    "dtslint": "^4.1.3",
    "eslint": "6.8.0",
    "eslint-plugin-flowtype": "5.1.2",
    "eslint-plugin-jsdoc": "30.7.3",
    "express": "4.17.1",
    "gulp": "4.0.2",
    "gulp-babel": "8.0.0",
    "gulp-derequire": "3.0.0",
    "gulp-insert": "0.5.0",
    "gulp-rename": "2.0.0",
    "gulp-uglify": "3.0.2",
    "gulp-watch": "5.0.1",
    "husky": "4.3.5",
    "jasmine": "3.5.0",
    "jasmine-reporters": "2.3.2",
    "jasmine-spec-reporter": "6.0.0",
    "jest": "24.9.0",
    "jsdoc": "3.6.3",
    "jsdoc-babel": "0.5.0",
    "lint-staged": "10.5.3",
    "metro-react-native-babel-preset": "0.59.0",
    "parse-server": "github:parse-community/parse-server#alpha",
    "prettier": "2.2.1",
    "regenerator-runtime": "0.13.5",
<<<<<<< HEAD
    "tsd-jsdoc": "2.5.0",
=======
    "semantic-release": "17.4.6",
>>>>>>> 99da8be8
    "vinyl-source-stream": "2.0.0"
  },
  "optionalDependencies": {
    "crypto-js": "4.1.1"
  },
  "scripts": {
    "build": "node build_releases.js",
    "release": "node build_releases.js && npm publish",
    "test": "cross-env PARSE_BUILD=node jest",
    "lint": "eslint --cache src/ integration/",
    "lint:fix": "eslint --fix --cache src/ integration/",
    "watch": "cross-env PARSE_BUILD=${PARSE_BUILD} gulp watch",
    "watch:browser": "cross-env PARSE_BUILD=browser npm run watch",
    "watch:node": "cross-env PARSE_BUILD=node npm run watch",
    "watch:react-native": "cross-env PARSE_BUILD=react-native npm run watch",
    "integration": "cross-env TESTING=1 jasmine --config=jasmine.json",
    "docs": "jsdoc -c ./jsdoc-conf.json ./src",
    "types": "./types/types.sh",
    "test:types": "dtslint types",
    "prepare": "npm run build",
    "release_docs": "./release_docs.sh",
    "gulp": "gulp",
    "prettier": "prettier --write '{src,integration}/{**/*,*}.js' && npm run lint:fix",
    "cross-env": "cross-env"
  },
  "husky": {
    "hooks": {
      "pre-commit": "lint-staged"
    }
  },
  "lint-staged": {
    "{src,integration}/{**/*,*}.js": [
      "prettier --write",
      "eslint --fix --cache",
      "git add"
    ]
  },
  "jest": {
    "automock": true,
    "collectCoverage": true,
    "coveragePathIgnorePatterns": [
      "/node_modules/",
      "test_helpers/(.*).js"
    ],
    "roots": [
      "src/"
    ],
    "testPathIgnorePatterns": [
      "/node_modules/",
      "/test_helpers/"
    ],
    "transform": {
      ".*": "./babel-jest.js"
    },
    "transformIgnorePatterns": [
      "/node_modules/",
      "package.json"
    ],
    "setupFilesAfterEnv": [
      "./setup-jest.js"
    ]
  }
}<|MERGE_RESOLUTION|>--- conflicted
+++ resolved
@@ -87,11 +87,8 @@
     "parse-server": "github:parse-community/parse-server#alpha",
     "prettier": "2.2.1",
     "regenerator-runtime": "0.13.5",
-<<<<<<< HEAD
     "tsd-jsdoc": "2.5.0",
-=======
     "semantic-release": "17.4.6",
->>>>>>> 99da8be8
     "vinyl-source-stream": "2.0.0"
   },
   "optionalDependencies": {
