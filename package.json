--- conflicted
+++ resolved
@@ -29,13 +29,8 @@
     "react-native": false
   },
   "dependencies": {
-<<<<<<< HEAD
-    "@babel/runtime": "7.13.10",
+    "@babel/runtime": "7.13.16",
     "@babel/runtime-corejs3": "7.13.16",
-=======
-    "@babel/runtime": "7.13.16",
-    "@babel/runtime-corejs3": "7.13.10",
->>>>>>> 7445f65c
     "idb-keyval": "5.0.5",
     "react-native-crypto-js": "1.0.0",
     "uuid": "3.4.0",
