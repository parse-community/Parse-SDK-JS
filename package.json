--- conflicted
+++ resolved
@@ -29,13 +29,8 @@
     "react-native": false
   },
   "dependencies": {
-<<<<<<< HEAD
     "@babel/runtime-corejs3": "7.11.2",
-    "@babel/runtime": "7.11.0",
-=======
-    "@babel/runtime-corejs3": "7.11.0",
     "@babel/runtime": "7.11.2",
->>>>>>> c20491fe
     "crypto-js": "4.0.0",
     "react-native-crypto-js": "1.0.0",
     "uuid": "3.4.0",
