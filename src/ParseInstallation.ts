--- conflicted
+++ resolved
@@ -229,8 +229,7 @@
    * @param {...any} args
    * @returns {Promise}
    */
-<<<<<<< HEAD
-  async save(...args: Array<any>): Promise<ParseInstallation> {
+  async save(...args: Array<any>): Promise<this> {
     try {
       await super.save.apply(this, args);
     } catch (e) {      
@@ -244,10 +243,6 @@
       this._markAllFieldsDirty();
       await super.save.apply(this, args);
     }
-=======
-  async save(...args: Array<any>): Promise<this> {
-    await super.save.apply(this, args);
->>>>>>> 81b69449
     await CoreManager.getInstallationController().updateInstallationOnDisk(this);
     return this;
   }
