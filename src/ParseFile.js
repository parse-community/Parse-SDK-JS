--- conflicted
+++ resolved
@@ -273,23 +273,6 @@
 
   /**
    * Deletes the file from the Parse cloud.
-<<<<<<< HEAD
-   * @param {Object} options
-   *  * Valid options are:<ul>
-   *   <li>useMasterKey: In Cloud Code and Node only, causes the Master Key to
-   *     be used for this request.
-   *   <li>sessionToken: A valid session token, used for making a request on
-   *     behalf of a specific user.
-   * </ul>
-   * @return {Promise} Promise that is resolved when the delete finishes.
-   */
-  destroy(options?: FullOptions) {
-    if (!this._name) {
-      throw new Error('Cannot delete an unnamed ParseFile');
-    }
-    const controller = CoreManager.getFileController();
-    return controller.deleteFile(this._name, options);
-=======
    * In Cloud Code and Node only with Master Key
    *
    * @return {Promise} Promise that is resolved when the delete finishes.
@@ -304,7 +287,6 @@
       this._requestTask = null;
       return this;
     });
->>>>>>> fada61e2
   }
 
   toJSON(): { name: ?string, url: ?string } {
@@ -482,14 +464,6 @@
   _setXHR(xhr: any) {
     XHR = xhr;
   },
-<<<<<<< HEAD
-
-  deleteFile: function(name, options) {
-    const path = 'files/' + name;
-    return CoreManager.getRESTController().request('DELETE', path, {}, options);
-  }
-=======
->>>>>>> fada61e2
 };
 
 CoreManager.setFileController(DefaultController);
