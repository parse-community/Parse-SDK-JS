/**
 * @flow
 */

import CoreManager from './CoreManager';
import canBeSerialized from './canBeSerialized';
import decode from './decode';
import encode from './encode';
import escape from './escape';
import EventuallyQueue from './EventuallyQueue';
import ParseACL from './ParseACL';
import parseDate from './parseDate';
import ParseError from './ParseError';
import ParseFile from './ParseFile';
import { when, continueWhile, resolvingPromise } from './promiseUtils';
import { DEFAULT_PIN, PIN_PREFIX } from './LocalDatastoreUtils';

import {
  opFromJSON,
  Op,
  SetOp,
  UnsetOp,
  IncrementOp,
  AddOp,
  AddUniqueOp,
  RemoveOp,
  RelationOp,
} from './ParseOp';
import ParseQuery from './ParseQuery';
import ParseRelation from './ParseRelation';
import * as SingleInstanceStateController from './SingleInstanceStateController';
import unique from './unique';
import * as UniqueInstanceStateController from './UniqueInstanceStateController';
import unsavedChildren from './unsavedChildren';

import type { AttributeMap, OpsMap } from './ObjectStateMutations';
import type { RequestOptions, FullOptions } from './RESTController';

const uuidv4 = require('./uuid');

export type Pointer = {
  __type: string,
  className: string,
  objectId: string,
};

type SaveParams = {
  method: string,
  path: string,
  body: AttributeMap,
};

export type SaveOptions = FullOptions & {
  cascadeSave?: boolean,
  context?: AttributeMap,
};

// Mapping of class names to constructors, so we can populate objects from the
// server with appropriate subclasses of ParseObject
const classMap = {};

// Global counter for generating unique Ids for non-single-instance objects
let objectCount = 0;
// On web clients, objects are single-instance: any two objects with the same Id
// will have the same attributes. However, this may be dangerous default
// behavior in a server scenario
let singleInstance = !CoreManager.get('IS_NODE');
if (singleInstance) {
  CoreManager.setObjectStateController(SingleInstanceStateController);
} else {
  CoreManager.setObjectStateController(UniqueInstanceStateController);
}

function getServerUrlPath() {
  let serverUrl = CoreManager.get('SERVER_URL');
  if (serverUrl[serverUrl.length - 1] !== '/') {
    serverUrl += '/';
  }
  const url = serverUrl.replace(/https?:\/\//, '');
  return url.substr(url.indexOf('/'));
}
const nestedHandler = {
  updateParent(key, value) {
    const levels = this._path.split('.');
    levels.push(key);
    const topLevel = levels[0];
    levels.shift();
    const scope = JSON.parse(JSON.stringify(this._parent[topLevel]));
    let target = scope;
    const max_level = levels.length - 1;
    for (let i = 0; i < levels.length; i++) {
      const level = levels[i];
      if (typeof level === 'undefined') {
        break;
      }
      if (i === max_level) {
        if (value == null) {
          delete target[level];
        } else {
          target[level] = value;
        }
      } else {
        const obj = target[level] || {};
        target = obj;
      }
    }
    this._parent[topLevel] = scope;
  },
  get(target, key, receiver) {
    const reflector = Reflect.get(target, key, receiver);
    const prop = target[key];
    if (
      Object.prototype.toString.call(prop) === '[object Object]' &&
      prop?.constructor?.name === 'Object'
    ) {
      const thisHandler = { ...nestedHandler };
      thisHandler._path = `${this._path}.${key}`;
      thisHandler._parent = this._parent;
      return new Proxy({ ...prop }, thisHandler);
    }
    return reflector;
  },
  set(target, key, value) {
    target[key] = value;
    this.updateParent(key, value);
    return true;
  },
  deleteProperty(target, key) {
    const response = delete target[key];
    this.updateParent(key);
    return response;
  },
};
const proxyHandler = {
  get(target, key, receiver) {
    const value = target[key];
    const reflector = Reflect.get(target, key, receiver);
    if (reflector || proxyHandler._isInternal(key, value)) {
      return reflector;
    }
    const getValue = receiver.get(key);
    if (
      Object.prototype.toString.call(getValue) === '[object Object]' &&
      getValue?.constructor?.name === 'Object'
    ) {
      const thisHandler = { ...nestedHandler };
      thisHandler._path = key;
      thisHandler._parent = receiver;
      return new Proxy({ ...getValue }, thisHandler);
    }
    return getValue ?? reflector;
  },

  set(target, key, value, receiver) {
    const current = target[key];
    if (proxyHandler._isInternal(key, current)) {
      return Reflect.set(target, key, value, receiver);
    }
    if (
      Object.prototype.toString.call(value) === '[object Object]' &&
      value._proxy_op === 'fetch'
    ) {
      return true;
    }
    receiver.set(key, value);
    receiver.dirtyKeys = receiver.dirtyKeys.bind(receiver);
    return true;
  },

  deleteProperty(target, key) {
    const current = target[key];
    if (proxyHandler._isInternal(key, current)) {
      return delete target[key];
    }
    return target.unset(key);
  },

  _isInternal(key, value) {
    const internalFields = Object.freeze([
      'objectId',
      'id',
      'className',
      'attributes',
      'createdAt',
      'updatedAt',
      'then',
    ]);
    return (
      typeof value === 'function' ||
      key.toString().charAt(0) === '_' ||
      internalFields.includes(key.toString())
    );
  },
};

/**
 * Creates a new model with defined attributes.
 *
 * <p>You won't normally call this method directly.  It is recommended that
 * you use a subclass of <code>Parse.Object</code> instead, created by calling
 * <code>extend</code>.</p>
 *
 * <p>However, if you don't want to use a subclass, or aren't sure which
 * subclass is appropriate, you can use this form:<pre>
 *     var object = new Parse.Object("ClassName");
 * </pre>
 * That is basically equivalent to:<pre>
 *     var MyClass = Parse.Object.extend("ClassName");
 *     var object = new MyClass();
 * </pre></p>
 *
 * @alias Parse.Object
 */
class ParseObject {
  /**
   * @param {string} className The class name for the object
   * @param {object} attributes The initial set of data to store in the object.
   * @param {object} options The options for this object instance.
   */
  constructor(
    className: ?string | { className: string, [attr: string]: mixed },
    attributes?: { [attr: string]: mixed },
    options?: { ignoreValidation: boolean }
  ) {
    const proxy = CoreManager.get('DOT_NOTATION') ? new Proxy(this, proxyHandler) : this;
    // Enable legacy initializers
    if (typeof this.initialize === 'function') {
      this.initialize.apply(this, arguments);
    }

    let toSet = null;
    this._objCount = objectCount++;
    if (typeof className === 'string') {
      this.className = className;
      if (attributes && typeof attributes === 'object') {
        toSet = attributes;
      }
    } else if (className && typeof className === 'object') {
      this.className = className.className;
      toSet = {};
      for (const attr in className) {
        if (attr !== 'className') {
          toSet[attr] = className[attr];
        }
      }
      if (attributes && typeof attributes === 'object') {
        options = attributes;
      }
    }
    if (toSet && !this.set(toSet, options)) {
      throw new Error("Can't create an invalid Parse Object");
    }
    return proxy;
  }

  /**
   * The ID of this object, unique within its class.
   *
   * @property {string} id
   */
  id: ?string;
  _localId: ?string;
  _objCount: number;
  className: string;

  /* Prototype getters / setters */

  get attributes(): AttributeMap {
    const stateController = CoreManager.getObjectStateController();
    return Object.freeze(stateController.estimateAttributes(this._getStateIdentifier()));
  }

  /**
   * The first time this object was saved on the server.
   *
   * @property {Date} createdAt
   * @returns {Date}
   */
  get createdAt(): ?Date {
    return this._getServerData().createdAt;
  }

  /**
   * The last time this object was updated on the server.
   *
   * @property {Date} updatedAt
   * @returns {Date}
   */
  get updatedAt(): ?Date {
    return this._getServerData().updatedAt;
  }

  /* Private methods */

  /**
   * Returns a local or server Id used uniquely identify this object
   *
   * @returns {string}
   */
  _getId(): string {
    if (typeof this.id === 'string') {
      return this.id;
    }
    if (typeof this._localId === 'string') {
      return this._localId;
    }
    const localId = 'local' + uuidv4();
    this._localId = localId;
    return localId;
  }

  /**
   * Returns a unique identifier used to pull data from the State Controller.
   *
   * @returns {Parse.Object|object}
   */
  _getStateIdentifier(): ParseObject | { id: string, className: string } {
    if (singleInstance) {
      let id = this.id;
      if (!id) {
        id = this._getId();
      }
      return {
        id: id,
        className: this.className,
      };
    } else {
      return this;
    }
  }

  _getServerData(): AttributeMap {
    const stateController = CoreManager.getObjectStateController();
    return stateController.getServerData(this._getStateIdentifier());
  }

  _clearServerData() {
    const serverData = this._getServerData();
    const unset = {};
    for (const attr in serverData) {
      unset[attr] = undefined;
    }
    const stateController = CoreManager.getObjectStateController();
    stateController.setServerData(this._getStateIdentifier(), unset);
  }

  _getPendingOps(): Array<OpsMap> {
    const stateController = CoreManager.getObjectStateController();
    return stateController.getPendingOps(this._getStateIdentifier());
  }

  /**
   * @param {Array<string>} [keysToClear] - if specified, only ops matching
   * these fields will be cleared
   */
  _clearPendingOps(keysToClear?: Array<string>) {
    const pending = this._getPendingOps();
    const latest = pending[pending.length - 1];
    const keys = keysToClear || Object.keys(latest);
    keys.forEach(key => {
      delete latest[key];
    });
  }

  _getDirtyObjectAttributes(): AttributeMap {
    const attributes = this.attributes;
    const stateController = CoreManager.getObjectStateController();
    const objectCache = stateController.getObjectCache(this._getStateIdentifier());
    const dirty = {};
    for (const attr in attributes) {
      const val = attributes[attr];
      if (
        val &&
        typeof val === 'object' &&
        !(val instanceof ParseObject) &&
        !(val instanceof ParseFile) &&
        !(val instanceof ParseRelation)
      ) {
        // Due to the way browsers construct maps, the key order will not change
        // unless the object is changed
        try {
          const json = encode(val, false, true);
          const stringified = JSON.stringify(json);
          if (objectCache[attr] !== stringified) {
            dirty[attr] = val;
          }
        } catch (e) {
          // Error occurred, possibly by a nested unsaved pointer in a mutable container
          // No matter how it happened, it indicates a change in the attribute
          dirty[attr] = val;
        }
      }
    }
    return dirty;
  }

  _toFullJSON(seen?: Array<any>, offline?: boolean): AttributeMap {
    const json: { [key: string]: mixed } = this.toJSON(seen, offline);
    json.__type = 'Object';
    json.className = this.className;
    return json;
  }

  _getSaveJSON(): AttributeMap {
    const pending = this._getPendingOps();
    const dirtyObjects = this._getDirtyObjectAttributes();
    const json = {};
    let attr;

    for (attr in dirtyObjects) {
      let isDotNotation = false;
      for (let i = 0; i < pending.length; i += 1) {
        for (const field in pending[i]) {
          // Dot notation operations are handled later
          if (field.includes('.')) {
            const fieldName = field.split('.')[0];
            if (fieldName === attr) {
              isDotNotation = true;
              break;
            }
          }
        }
      }
      if (!isDotNotation) {
        json[attr] = new SetOp(dirtyObjects[attr]).toJSON();
      }
    }
    for (attr in pending[0]) {
      json[attr] = pending[0][attr].toJSON();
    }
    return json;
  }

  _getSaveParams(): SaveParams {
    let method = this.id ? 'PUT' : 'POST';
    const body = this._getSaveJSON();
    let path = 'classes/' + this.className;
    if (CoreManager.get('ALLOW_CUSTOM_OBJECT_ID')) {
      if (!this.createdAt) {
        method = 'POST';
        body.objectId = this.id;
      } else {
        method = 'PUT';
        path += '/' + this.id;
      }
    } else if (this.id) {
      path += '/' + this.id;
    } else if (this.className === '_User') {
      path = 'users';
    }
    return {
      method,
      body,
      path,
    };
  }

  _finishFetch(serverData: AttributeMap) {
    if (!this.id && serverData.objectId) {
      this.id = serverData.objectId;
    }
    const stateController = CoreManager.getObjectStateController();
    stateController.initializeState(this._getStateIdentifier());
    const decoded = {};
    for (const attr in serverData) {
      if (attr === 'ACL') {
        decoded[attr] = new ParseACL(serverData[attr]);
      } else if (attr !== 'objectId') {
        decoded[attr] = decode(serverData[attr]);
        if (decoded[attr] instanceof ParseRelation) {
          decoded[attr]._ensureParentAndKey(this, attr);
        }
      }
    }
    if (decoded.createdAt && typeof decoded.createdAt === 'string') {
      decoded.createdAt = parseDate(decoded.createdAt);
    }
    if (decoded.updatedAt && typeof decoded.updatedAt === 'string') {
      decoded.updatedAt = parseDate(decoded.updatedAt);
    }
    if (!decoded.updatedAt && decoded.createdAt) {
      decoded.updatedAt = decoded.createdAt;
    }
    stateController.commitServerChanges(this._getStateIdentifier(), decoded);
    if (CoreManager.get('DOT_NOTATION')) {
      for (const field in serverData) {
        if (['objectId', 'ACL', 'createdAt', 'updatedAt'].includes(field)) {
          continue;
        }
        this[field] = { _proxy_op: 'fetch' };
      }
    }
  }

  _setExisted(existed: boolean) {
    const stateController = CoreManager.getObjectStateController();
    const state = stateController.getState(this._getStateIdentifier());
    if (state) {
      state.existed = existed;
    }
  }

  _migrateId(serverId: string) {
    if (this._localId && serverId) {
      if (singleInstance) {
        const stateController = CoreManager.getObjectStateController();
        const oldState = stateController.removeState(this._getStateIdentifier());
        this.id = serverId;
        delete this._localId;
        if (oldState) {
          stateController.initializeState(this._getStateIdentifier(), oldState);
        }
      } else {
        this.id = serverId;
        delete this._localId;
      }
    }
  }

  _handleSaveResponse(response: AttributeMap, status: number) {
    const changes = {};
    let attr;
    const stateController = CoreManager.getObjectStateController();
    const pending = stateController.popPendingState(this._getStateIdentifier());
    for (attr in pending) {
      if (pending[attr] instanceof RelationOp) {
        changes[attr] = pending[attr].applyTo(undefined, this, attr);
      } else if (!(attr in response)) {
        // Only SetOps and UnsetOps should not come back with results
        changes[attr] = pending[attr].applyTo(undefined);
      }
    }
    for (attr in response) {
      if ((attr === 'createdAt' || attr === 'updatedAt') && typeof response[attr] === 'string') {
        changes[attr] = parseDate(response[attr]);
      } else if (attr === 'ACL') {
        changes[attr] = new ParseACL(response[attr]);
      } else if (attr !== 'objectId') {
        const val = decode(response[attr]);
        if (val && Object.getPrototypeOf(val) === Object.prototype) {
          changes[attr] = { ...this.attributes[attr], ...val };
        } else {
          changes[attr] = val;
        }
        if (changes[attr] instanceof UnsetOp) {
          changes[attr] = undefined;
        }
      }
    }
    if (changes.createdAt && !changes.updatedAt) {
      changes.updatedAt = changes.createdAt;
    }

    this._migrateId(response.objectId);

    if (status !== 201) {
      this._setExisted(true);
    }

    stateController.commitServerChanges(this._getStateIdentifier(), changes);
  }

  _handleSaveError() {
    const stateController = CoreManager.getObjectStateController();
    stateController.mergeFirstPendingState(this._getStateIdentifier());
  }

  static _getClassMap() {
    return classMap;
  }

  /* Public methods */

  initialize() {
    // NOOP
  }

  /**
   * Returns a JSON version of the object suitable for saving to Parse.
   *
   * @param seen
   * @param offline
   * @returns {object}
   */
  toJSON(seen: Array<any> | void, offline?: boolean): AttributeMap {
    const seenEntry = this.id ? this.className + ':' + this.id : this;
    seen = seen || [seenEntry];
    const json = {};
    const attrs = this.attributes;
    for (const attr in attrs) {
      if ((attr === 'createdAt' || attr === 'updatedAt') && attrs[attr].toJSON) {
        json[attr] = attrs[attr].toJSON();
      } else {
        json[attr] = encode(attrs[attr], false, false, seen, offline);
      }
    }
    const pending = this._getPendingOps();
    for (const attr in pending[0]) {
      json[attr] = pending[0][attr].toJSON(offline);
    }

    if (this.id) {
      json.objectId = this.id;
    }
    return json;
  }

  /**
   * Determines whether this ParseObject is equal to another ParseObject
   *
   * @param {object} other - An other object ot compare
   * @returns {boolean}
   */
  equals(other: mixed): boolean {
    if (this === other) {
      return true;
    }
    return (
      other instanceof ParseObject &&
      this.className === other.className &&
      this.id === other.id &&
      typeof this.id !== 'undefined'
    );
  }

  /**
   * Returns true if this object has been modified since its last
   * save/refresh.  If an attribute is specified, it returns true only if that
   * particular attribute has been modified since the last save/refresh.
   *
   * @param {string} attr An attribute name (optional).
   * @returns {boolean}
   */
  dirty(attr?: string): boolean {
    if (!this.id) {
      return true;
    }
    const pendingOps = this._getPendingOps();
    const dirtyObjects = this._getDirtyObjectAttributes();
    if (attr) {
      if (dirtyObjects.hasOwnProperty(attr)) {
        return true;
      }
      for (let i = 0; i < pendingOps.length; i++) {
        if (pendingOps[i].hasOwnProperty(attr)) {
          return true;
        }
      }
      return false;
    }
    if (Object.keys(pendingOps[0]).length !== 0) {
      return true;
    }
    if (Object.keys(dirtyObjects).length !== 0) {
      return true;
    }
    return false;
  }

  /**
   * Returns an array of keys that have been modified since last save/refresh
   *
   * @returns {string[]}
   */
  dirtyKeys(): Array<string> {
    const pendingOps = this._getPendingOps();
    const keys = {};
    for (let i = 0; i < pendingOps.length; i++) {
      for (const attr in pendingOps[i]) {
        keys[attr] = true;
      }
    }
    const dirtyObjects = this._getDirtyObjectAttributes();
    for (const attr in dirtyObjects) {
      keys[attr] = true;
    }
    return Object.keys(keys);
  }

  /**
   * Returns true if the object has been fetched.
   *
   * @returns {boolean}
   */
  isDataAvailable(): boolean {
    const serverData = this._getServerData();
    return !!Object.keys(serverData).length;
  }

  /**
   * Gets a Pointer referencing this Object.
   *
   * @returns {Pointer}
   */
  toPointer(): Pointer {
    if (!this.id) {
      throw new Error('Cannot create a pointer to an unsaved ParseObject');
    }
    return {
      __type: 'Pointer',
      className: this.className,
      objectId: this.id,
    };
  }

  /**
   * Gets a Pointer referencing this Object.
   *
   * @returns {Pointer}
   */
  toOfflinePointer(): Pointer {
    if (!this._localId) {
      throw new Error('Cannot create a offline pointer to a saved ParseObject');
    }
    return {
      __type: 'Object',
      className: this.className,
      _localId: this._localId,
    };
  }

  /**
   * Gets the value of an attribute.
   *
   * @param {string} attr The string name of an attribute.
   * @returns {*}
   */
  get(attr: string): mixed {
    return this.attributes[attr];
  }

  /**
   * Gets a relation on the given class for the attribute.
   *
   * @param {string} attr The attribute to get the relation for.
   * @returns {Parse.Relation}
   */
  relation(attr: string): ParseRelation {
    const value = this.get(attr);
    if (value) {
      if (!(value instanceof ParseRelation)) {
        throw new Error('Called relation() on non-relation field ' + attr);
      }
      value._ensureParentAndKey(this, attr);
      return value;
    }
    return new ParseRelation(this, attr);
  }

  /**
   * Gets the HTML-escaped value of an attribute.
   *
   * @param {string} attr The string name of an attribute.
   * @returns {string}
   */
  escape(attr: string): string {
    let val = this.attributes[attr];
    if (val == null) {
      return '';
    }
    if (typeof val !== 'string') {
      if (typeof val.toString !== 'function') {
        return '';
      }
      val = val.toString();
    }
    return escape(val);
  }

  /**
   * Returns <code>true</code> if the attribute contains a value that is not
   * null or undefined.
   *
   * @param {string} attr The string name of the attribute.
   * @returns {boolean}
   */
  has(attr: string): boolean {
    const attributes = this.attributes;
    if (attributes.hasOwnProperty(attr)) {
      return attributes[attr] != null;
    }
    return false;
  }

  /**
   * Sets a hash of model attributes on the object.
   *
   * <p>You can call it with an object containing keys and values, with one
   * key and value, or dot notation.  For example:<pre>
   *   gameTurn.set({
   *     player: player1,
   *     diceRoll: 2
   *   }, {
   *     error: function(gameTurnAgain, error) {
   *       // The set failed validation.
   *     }
   *   });
   *
   *   game.set("currentPlayer", player2, {
   *     error: function(gameTurnAgain, error) {
   *       // The set failed validation.
   *     }
   *   });
   *
   *   game.set("finished", true);</pre></p>
   *
   *   game.set("player.score", 10);</pre></p>
   *
   * @param {(string|object)} key The key to set.
   * @param {(string|object)} value The value to give it.
   * @param {object} options A set of options for the set.
   *     The only supported option is <code>error</code>.
   * @returns {(ParseObject|boolean)} true if the set succeeded.
   */
  set(key: mixed, value: mixed, options?: mixed): ParseObject | boolean {
    let changes = {};
    const newOps = {};
    if (key && typeof key === 'object') {
      changes = key;
      options = value;
    } else if (typeof key === 'string') {
      changes[key] = value;
    } else {
      return this;
    }

    options = options || {};
    let readonly = [];
    if (typeof this.constructor.readOnlyAttributes === 'function') {
      readonly = readonly.concat(this.constructor.readOnlyAttributes());
    }
    for (const k in changes) {
      if (k === 'createdAt' || k === 'updatedAt') {
        // This property is read-only, but for legacy reasons we silently
        // ignore it
        continue;
      }
      if (readonly.indexOf(k) > -1) {
        throw new Error('Cannot modify readonly attribute: ' + k);
      }
      if (options.unset) {
        newOps[k] = new UnsetOp();
      } else if (changes[k] instanceof Op) {
        newOps[k] = changes[k];
      } else if (
        changes[k] &&
        typeof changes[k] === 'object' &&
        typeof changes[k].__op === 'string'
      ) {
        newOps[k] = opFromJSON(changes[k]);
      } else if (k === 'objectId' || k === 'id') {
        if (typeof changes[k] === 'string') {
          this.id = changes[k];
        }
      } else if (
        k === 'ACL' &&
        typeof changes[k] === 'object' &&
        !(changes[k] instanceof ParseACL)
      ) {
        newOps[k] = new SetOp(new ParseACL(changes[k]));
      } else if (changes[k] instanceof ParseRelation) {
        const relation = new ParseRelation(this, k);
        relation.targetClassName = changes[k].targetClassName;
        newOps[k] = new SetOp(relation);
      } else {
        newOps[k] = new SetOp(changes[k]);
      }
    }

    const currentAttributes = this.attributes;

    // Calculate new values
    const newValues = {};
    for (const attr in newOps) {
      if (newOps[attr] instanceof RelationOp) {
        newValues[attr] = newOps[attr].applyTo(currentAttributes[attr], this, attr);
      } else if (!(newOps[attr] instanceof UnsetOp)) {
        newValues[attr] = newOps[attr].applyTo(currentAttributes[attr]);
      }
    }

    // Validate changes
    if (!options.ignoreValidation) {
      const validation = this.validate(newValues);
      if (validation) {
        if (typeof options.error === 'function') {
          options.error(this, validation);
        }
        return false;
      }
    }

    // Consolidate Ops
    const pendingOps = this._getPendingOps();
    const last = pendingOps.length - 1;
    const stateController = CoreManager.getObjectStateController();
    for (const attr in newOps) {
      const nextOp = newOps[attr].mergeWith(pendingOps[last][attr]);
      stateController.setPendingOp(this._getStateIdentifier(), attr, nextOp);
    }

    return this;
  }

  /**
   * Remove an attribute from the model. This is a noop if the attribute doesn't
   * exist.
   *
   * @param {string} attr The string name of an attribute.
   * @param options
   * @returns {(ParseObject | boolean)}
   */
  unset(attr: string, options?: { [opt: string]: mixed }): ParseObject | boolean {
    options = options || {};
    options.unset = true;
    return this.set(attr, null, options);
  }

  /**
   * Atomically increments the value of the given attribute the next time the
   * object is saved. If no amount is specified, 1 is used by default.
   *
   * @param attr {String} The key.
   * @param amount {Number} The amount to increment by (optional).
   * @returns {(ParseObject|boolean)}
   */
  increment(attr: string, amount?: number): ParseObject | boolean {
    if (typeof amount === 'undefined') {
      amount = 1;
    }
    if (typeof amount !== 'number') {
      throw new Error('Cannot increment by a non-numeric amount.');
    }
    return this.set(attr, new IncrementOp(amount));
  }

  /**
   * Atomically decrements the value of the given attribute the next time the
   * object is saved. If no amount is specified, 1 is used by default.
   *
   * @param attr {String} The key.
   * @param amount {Number} The amount to decrement by (optional).
   * @returns {(ParseObject | boolean)}
   */
  decrement(attr: string, amount?: number): ParseObject | boolean {
    if (typeof amount === 'undefined') {
      amount = 1;
    }
    if (typeof amount !== 'number') {
      throw new Error('Cannot decrement by a non-numeric amount.');
    }
    return this.set(attr, new IncrementOp(amount * -1));
  }

  /**
   * Atomically add an object to the end of the array associated with a given
   * key.
   *
   * @param attr {String} The key.
   * @param item {} The item to add.
   * @returns {(ParseObject | boolean)}
   */
  add(attr: string, item: mixed): ParseObject | boolean {
    return this.set(attr, new AddOp([item]));
  }

  /**
   * Atomically add the objects to the end of the array associated with a given
   * key.
   *
   * @param attr {String} The key.
   * @param items {Object[]} The items to add.
   * @returns {(ParseObject | boolean)}
   */
  addAll(attr: string, items: Array<mixed>): ParseObject | boolean {
    return this.set(attr, new AddOp(items));
  }

  /**
   * Atomically add an object to the array associated with a given key, only
   * if it is not already present in the array. The position of the insert is
   * not guaranteed.
   *
   * @param attr {String} The key.
   * @param item {} The object to add.
   * @returns {(ParseObject | boolean)}
   */
  addUnique(attr: string, item: mixed): ParseObject | boolean {
    return this.set(attr, new AddUniqueOp([item]));
  }

  /**
   * Atomically add the objects to the array associated with a given key, only
   * if it is not already present in the array. The position of the insert is
   * not guaranteed.
   *
   * @param attr {String} The key.
   * @param items {Object[]} The objects to add.
   * @returns {(ParseObject | boolean)}
   */
  addAllUnique(attr: string, items: Array<mixed>): ParseObject | boolean {
    return this.set(attr, new AddUniqueOp(items));
  }

  /**
   * Atomically remove all instances of an object from the array associated
   * with a given key.
   *
   * @param attr {String} The key.
   * @param item {} The object to remove.
   * @returns {(ParseObject | boolean)}
   */
  remove(attr: string, item: mixed): ParseObject | boolean {
    return this.set(attr, new RemoveOp([item]));
  }

  /**
   * Atomically remove all instances of the objects from the array associated
   * with a given key.
   *
   * @param attr {String} The key.
   * @param items {Object[]} The object to remove.
   * @returns {(ParseObject | boolean)}
   */
  removeAll(attr: string, items: Array<mixed>): ParseObject | boolean {
    return this.set(attr, new RemoveOp(items));
  }

  /**
   * Returns an instance of a subclass of Parse.Op describing what kind of
   * modification has been performed on this field since the last time it was
   * saved. For example, after calling object.increment("x"), calling
   * object.op("x") would return an instance of Parse.Op.Increment.
   *
   * @param attr {String} The key.
   * @returns {Parse.Op | undefined} The operation, or undefined if none.
   */
  op(attr: string): ?Op {
    const pending = this._getPendingOps();
    for (let i = pending.length; i--;) {
      if (pending[i][attr]) {
        return pending[i][attr];
      }
    }
  }

  /**
   * Creates a new model with identical attributes to this one.
   *
   * @returns {Parse.Object}
   */
  clone(): any {
    const clone = new this.constructor(this.className);
    let attributes = this.attributes;
    if (typeof this.constructor.readOnlyAttributes === 'function') {
      const readonly = this.constructor.readOnlyAttributes() || [];
      // Attributes are frozen, so we have to rebuild an object,
      // rather than delete readonly keys
      const copy = {};
      for (const a in attributes) {
        if (readonly.indexOf(a) < 0) {
          copy[a] = attributes[a];
        }
      }
      attributes = copy;
    }
    if (clone.set) {
      clone.set(attributes);
    }
    return clone;
  }

  /**
   * Creates a new instance of this object. Not to be confused with clone()
   *
   * @returns {Parse.Object}
   */
  newInstance(): any {
    const clone = new this.constructor(this.className);
    clone.id = this.id;
    if (singleInstance) {
      // Just return an object with the right id
      return clone;
    }

    const stateController = CoreManager.getObjectStateController();
    if (stateController) {
      stateController.duplicateState(this._getStateIdentifier(), clone._getStateIdentifier());
    }
    return clone;
  }

  /**
   * Returns true if this object has never been saved to Parse.
   *
   * @returns {boolean}
   */
  isNew(): boolean {
    return !this.id;
  }

  /**
   * Returns true if this object was created by the Parse server when the
   * object might have already been there (e.g. in the case of a Facebook
   * login)
   *
   * @returns {boolean}
   */
  existed(): boolean {
    if (!this.id) {
      return false;
    }
    const stateController = CoreManager.getObjectStateController();
    const state = stateController.getState(this._getStateIdentifier());
    if (state) {
      return state.existed;
    }
    return false;
  }

  /**
   * Returns true if this object exists on the Server
   *
   * @param {object} options
   * Valid options are:<ul>
   *   <li>useMasterKey: In Cloud Code and Node only, causes the Master Key to
   *     be used for this request.
   *   <li>sessionToken: A valid session token, used for making a request on
   *       behalf of a specific user.
   * </ul>
   * @returns {Promise<boolean>} A boolean promise that is fulfilled if object exists.
   */
  async exists(options?: RequestOptions): Promise<boolean> {
    if (!this.id) {
      return false;
    }
    try {
      const query = new ParseQuery(this.className);
      await query.get(this.id, options);
      return true;
    } catch (e) {
      if (e.code === ParseError.OBJECT_NOT_FOUND) {
        return false;
      }
      throw e;
    }
  }

  /**
   * Checks if the model is currently in a valid state.
   *
   * @returns {boolean}
   */
  isValid(): boolean {
    return !this.validate(this.attributes);
  }

  /**
   * You should not call this function directly unless you subclass
   * <code>Parse.Object</code>, in which case you can override this method
   * to provide additional validation on <code>set</code> and
   * <code>save</code>.  Your implementation should return
   *
   * @param {object} attrs The current data to validate.
   * @returns {Parse.Error|boolean} False if the data is valid.  An error object otherwise.
   * @see Parse.Object#set
   */
  validate(attrs: AttributeMap): ParseError | boolean {
    if (attrs.hasOwnProperty('ACL') && !(attrs.ACL instanceof ParseACL)) {
      return new ParseError(ParseError.OTHER_CAUSE, 'ACL must be a Parse ACL.');
    }
    for (const key in attrs) {
      if (!/^[A-Za-z][0-9A-Za-z_.]*$/.test(key)) {
        return new ParseError(ParseError.INVALID_KEY_NAME);
      }
    }
    return false;
  }

  /**
   * Returns the ACL for this object.
   *
   * @returns {Parse.ACL} An instance of Parse.ACL.
   * @see Parse.Object#get
   */
  getACL(): ?ParseACL {
    const acl = this.get('ACL');
    if (acl instanceof ParseACL) {
      return acl;
    }
    return null;
  }

  /**
   * Sets the ACL to be used for this object.
   *
   * @param {Parse.ACL} acl An instance of Parse.ACL.
   * @param {object} options
   * @returns {(ParseObject | boolean)} Whether the set passed validation.
   * @see Parse.Object#set
   */
  setACL(acl: ParseACL, options?: mixed): ParseObject | boolean {
    return this.set('ACL', acl, options);
  }

  /**
   * Clears any (or specific) changes to this object made since the last call to save()
   *
   * @param {string} [keys] - specify which fields to revert
   */
  revert(...keys: Array<string>): void {
    let keysToRevert;
    if (keys.length) {
      keysToRevert = [];
      for (const key of keys) {
        if (typeof key === 'string') {
          keysToRevert.push(key);
        } else {
          throw new Error('Parse.Object#revert expects either no, or a list of string, arguments.');
        }
      }
    }
    this._clearPendingOps(keysToRevert);
    if (CoreManager.get('DOT_NOTATION')) {
      for (const field of keysToRevert) {
        this[field] = { _proxy_op: 'fetch' };
      }
      this.dirtyKeys = this.dirtyKeys.bind(this);
    }
  }

  /**
   * Clears all attributes on a model
   *
   * @returns {(ParseObject | boolean)}
   */
  clear(): ParseObject | boolean {
    const attributes = this.attributes;
    const erasable = {};
    let readonly = ['createdAt', 'updatedAt'];
    if (typeof this.constructor.readOnlyAttributes === 'function') {
      readonly = readonly.concat(this.constructor.readOnlyAttributes());
    }
    for (const attr in attributes) {
      if (readonly.indexOf(attr) < 0) {
        erasable[attr] = true;
      }
    }
    return this.set(erasable, { unset: true });
  }

  /**
   * Fetch the model from the server. If the server's representation of the
   * model differs from its current attributes, they will be overriden.
   *
   * @param {object} options
   * Valid options are:<ul>
   *   <li>useMasterKey: In Cloud Code and Node only, causes the Master Key to
   *     be used for this request.
   *   <li>sessionToken: A valid session token, used for making a request on
   *       behalf of a specific user.
   *   <li>include: The name(s) of the key(s) to include. Can be a string, an array of strings,
   *       or an array of array of strings.
   *   <li>context: A dictionary that is accessible in Cloud Code `beforeFind` trigger.
   * </ul>
   * @returns {Promise} A promise that is fulfilled when the fetch
   *     completes.
   */
  fetch(options: RequestOptions): Promise {
    options = options || {};
    const fetchOptions = {};
    if (options.hasOwnProperty('useMasterKey')) {
      fetchOptions.useMasterKey = options.useMasterKey;
    }
    if (options.hasOwnProperty('sessionToken')) {
      fetchOptions.sessionToken = options.sessionToken;
    }
    if (options.hasOwnProperty('context') && typeof options.context === 'object') {
      fetchOptions.context = options.context;
    }
    if (options.hasOwnProperty('include')) {
      fetchOptions.include = [];
      if (Array.isArray(options.include)) {
        options.include.forEach(key => {
          if (Array.isArray(key)) {
            fetchOptions.include = fetchOptions.include.concat(key);
          } else {
            fetchOptions.include.push(key);
          }
        });
      } else {
        fetchOptions.include.push(options.include);
      }
    }
    const controller = CoreManager.getObjectController();
    return controller.fetch(this, true, fetchOptions);
  }

  /**
   * Fetch the model from the server. If the server's representation of the
   * model differs from its current attributes, they will be overriden.
   *
   * Includes nested Parse.Objects for the provided key. You can use dot
   * notation to specify which fields in the included object are also fetched.
   *
   * @param {string | Array<string | Array<string>>} keys The name(s) of the key(s) to include.
   * @param {object} options
   * Valid options are:<ul>
   *   <li>useMasterKey: In Cloud Code and Node only, causes the Master Key to
   *     be used for this request.
   *   <li>sessionToken: A valid session token, used for making a request on
   *       behalf of a specific user.
   * </ul>
   * @returns {Promise} A promise that is fulfilled when the fetch
   *     completes.
   */
  fetchWithInclude(keys: String | Array<string | Array<string>>, options: RequestOptions): Promise {
    options = options || {};
    options.include = keys;
    return this.fetch(options);
  }

  /**
   * Saves this object to the server at some unspecified time in the future,
   * even if Parse is currently inaccessible.
   *
   * Use this when you may not have a solid network connection, and don't need to know when the save completes.
   * If there is some problem with the object such that it can't be saved, it will be silently discarded.
   *
   * Objects saved with this method will be stored locally in an on-disk cache until they can be delivered to Parse.
   * They will be sent immediately if possible. Otherwise, they will be sent the next time a network connection is
   * available. Objects saved this way will persist even after the app is closed, in which case they will be sent the
   * next time the app is opened.
   *
   * @param {object} [options]
   * Used to pass option parameters to method if arg1 and arg2 were both passed as strings.
   * Valid options are:
   * <ul>
   * <li>sessionToken: A valid session token, used for making a request on
   * behalf of a specific user.
   * <li>cascadeSave: If `false`, nested objects will not be saved (default is `true`).
   * <li>context: A dictionary that is accessible in Cloud Code `beforeSave` and `afterSave` triggers.
   * </ul>
   * @returns {Promise} A promise that is fulfilled when the save
   * completes.
   */
  async saveEventually(options: SaveOptions): Promise {
    try {
      await this.save(null, options);
    } catch (e) {
      if (e.message === 'XMLHttpRequest failed: "Unable to connect to the Parse API"') {
        await EventuallyQueue.save(this, options);
        EventuallyQueue.poll();
      }
    }
    return this;
  }

  /**
   * Set a hash of model attributes, and save the model to the server.
   * updatedAt will be updated when the request returns.
   * You can either call it as:<pre>
   * object.save();</pre>
   * or<pre>
   * object.save(attrs);</pre>
   * or<pre>
   * object.save(null, options);</pre>
   * or<pre>
   * object.save(attrs, options);</pre>
   * or<pre>
   * object.save(key, value);</pre>
   * or<pre>
   * object.save(key, value, options);</pre>
   *
   * Example 1: <pre>
   * gameTurn.save({
   * player: "Jake Cutter",
   * diceRoll: 2
   * }).then(function(gameTurnAgain) {
   * // The save was successful.
   * }, function(error) {
   * // The save failed.  Error is an instance of Parse.Error.
   * });</pre>
   *
   * Example 2: <pre>
   * gameTurn.save("player", "Jake Cutter");</pre>
   *
   * @param {string | object | null} [arg1]
   * Valid options are:<ul>
   * <li>`Object` - Key/value pairs to update on the object.</li>
   * <li>`String` Key - Key of attribute to update (requires arg2 to also be string)</li>
   * <li>`null` - Passing null for arg1 allows you to save the object with options passed in arg2.</li>
   * </ul>
   * @param {string | object} [arg2]
   * <ul>
   * <li>`String` Value - If arg1 was passed as a key, arg2 is the value that should be set on that key.</li>
   * <li>`Object` Options - Valid options are:
   * <ul>
   * <li>useMasterKey: In Cloud Code and Node only, causes the Master Key to
   * be used for this request.
   * <li>sessionToken: A valid session token, used for making a request on
   * behalf of a specific user.
   * <li>cascadeSave: If `false`, nested objects will not be saved (default is `true`).
   * <li>context: A dictionary that is accessible in Cloud Code `beforeSave` and `afterSave` triggers.
   * </ul>
   * </li>
   * </ul>
   * @param {object} [arg3]
   * Used to pass option parameters to method if arg1 and arg2 were both passed as strings.
   * Valid options are:
   * <ul>
   * <li>useMasterKey: In Cloud Code and Node only, causes the Master Key to
   * be used for this request.
   * <li>sessionToken: A valid session token, used for making a request on
   * behalf of a specific user.
   * <li>cascadeSave: If `false`, nested objects will not be saved (default is `true`).
   * <li>context: A dictionary that is accessible in Cloud Code `beforeSave` and `afterSave` triggers.
   * </ul>
   * @returns {Promise} A promise that is fulfilled when the save
   * completes.
   */
  async save(
    arg1: ?string | { [attr: string]: mixed },
    arg2: SaveOptions | mixed,
    arg3?: SaveOptions
  ): Promise {
    let attrs;
    let options;
    if (typeof arg1 === 'object' || typeof arg1 === 'undefined') {
      attrs = arg1;
      if (typeof arg2 === 'object') {
        options = arg2;
      }
    } else {
      attrs = {};
      attrs[arg1] = arg2;
      options = arg3;
    }

    if (attrs) {
      const validation = this.validate(attrs);
      if (validation) {
        return Promise.reject(validation);
      }
      this.set(attrs, options);
    }

    options = options || {};
    const saveOptions = {};
    if (options.hasOwnProperty('useMasterKey')) {
      saveOptions.useMasterKey = !!options.useMasterKey;
    }
    if (options.hasOwnProperty('sessionToken') && typeof options.sessionToken === 'string') {
      saveOptions.sessionToken = options.sessionToken;
    }
    if (options.hasOwnProperty('installationId') && typeof options.installationId === 'string') {
      saveOptions.installationId = options.installationId;
    }
    if (options.hasOwnProperty('context') && typeof options.context === 'object') {
      saveOptions.context = options.context;
    }
    const controller = CoreManager.getObjectController();
    const unsaved = options.cascadeSave !== false ? unsavedChildren(this) : null;
    await controller.save(unsaved, saveOptions);
    const response = await controller.save(this, saveOptions);
    this.dirtyKeys = this.dirtyKeys.bind(this);
    return response;
  }

  /**
   * Deletes this object from the server at some unspecified time in the future,
   * even if Parse is currently inaccessible.
   *
   * Use this when you may not have a solid network connection,
   * and don't need to know when the delete completes. If there is some problem with the object
   * such that it can't be deleted, the request will be silently discarded.
   *
   * Delete instructions made with this method will be stored locally in an on-disk cache until they can be transmitted
   * to Parse. They will be sent immediately if possible. Otherwise, they will be sent the next time a network connection
   * is available. Delete requests will persist even after the app is closed, in which case they will be sent the
   * next time the app is opened.
   *
   * @param {object} [options]
   * Valid options are:<ul>
   *   <li>sessionToken: A valid session token, used for making a request on
   *       behalf of a specific user.
   *   <li>context: A dictionary that is accessible in Cloud Code `beforeDelete` and `afterDelete` triggers.
   * </ul>
   * @returns {Promise} A promise that is fulfilled when the destroy
   *     completes.
   */
  async destroyEventually(options: RequestOptions): Promise {
    try {
      await this.destroy(options);
    } catch (e) {
      if (e.message === 'XMLHttpRequest failed: "Unable to connect to the Parse API"') {
        await EventuallyQueue.destroy(this, options);
        EventuallyQueue.poll();
      }
    }
    return this;
  }

  /**
   * Destroy this model on the server if it was already persisted.
   *
   * @param {object} options
   * Valid options are:<ul>
   *   <li>useMasterKey: In Cloud Code and Node only, causes the Master Key to
   *     be used for this request.
   *   <li>sessionToken: A valid session token, used for making a request on
   *       behalf of a specific user.
   *   <li>context: A dictionary that is accessible in Cloud Code `beforeDelete` and `afterDelete` triggers.
   * </ul>
   * @returns {Promise} A promise that is fulfilled when the destroy
   *     completes.
   */
  destroy(options: RequestOptions): Promise {
    options = options || {};
    const destroyOptions = {};
    if (options.hasOwnProperty('useMasterKey')) {
      destroyOptions.useMasterKey = options.useMasterKey;
    }
    if (options.hasOwnProperty('sessionToken')) {
      destroyOptions.sessionToken = options.sessionToken;
    }
    if (options.hasOwnProperty('context') && typeof options.context === 'object') {
      destroyOptions.context = options.context;
    }
    if (!this.id) {
      return Promise.resolve();
    }
    return CoreManager.getObjectController().destroy(this, destroyOptions);
  }

  /**
   * Asynchronously stores the object and every object it points to in the local datastore,
   * recursively, using a default pin name: _default.
   *
   * If those other objects have not been fetched from Parse, they will not be stored.
   * However, if they have changed data, all the changes will be retained.
   *
   * <pre>
   * await object.pin();
   * </pre>
   *
   * To retrieve object:
   * <code>query.fromLocalDatastore()</code> or <code>query.fromPin()</code>
   *
   * @returns {Promise} A promise that is fulfilled when the pin completes.
   */
  pin(): Promise<void> {
    return ParseObject.pinAllWithName(DEFAULT_PIN, [this]);
  }

  /**
   * Asynchronously removes the object and every object it points to in the local datastore,
   * recursively, using a default pin name: _default.
   *
   * <pre>
   * await object.unPin();
   * </pre>
   *
   * @returns {Promise} A promise that is fulfilled when the unPin completes.
   */
  unPin(): Promise<void> {
    return ParseObject.unPinAllWithName(DEFAULT_PIN, [this]);
  }

  /**
   * Asynchronously returns if the object is pinned
   *
   * <pre>
   * const isPinned = await object.isPinned();
   * </pre>
   *
   * @returns {Promise<boolean>} A boolean promise that is fulfilled if object is pinned.
   */
  async isPinned(): Promise<boolean> {
    const localDatastore = CoreManager.getLocalDatastore();
    if (!localDatastore.isEnabled) {
      return Promise.reject('Parse.enableLocalDatastore() must be called first');
    }
    const objectKey = localDatastore.getKeyForObject(this);
    const pin = await localDatastore.fromPinWithName(objectKey);
    return pin.length > 0;
  }

  /**
   * Asynchronously stores the objects and every object they point to in the local datastore, recursively.
   *
   * If those other objects have not been fetched from Parse, they will not be stored.
   * However, if they have changed data, all the changes will be retained.
   *
   * <pre>
   * await object.pinWithName(name);
   * </pre>
   *
   * To retrieve object:
   * <code>query.fromLocalDatastore()</code> or <code>query.fromPinWithName(name)</code>
   *
   * @param {string} name Name of Pin.
   * @returns {Promise} A promise that is fulfilled when the pin completes.
   */
  pinWithName(name: string): Promise<void> {
    return ParseObject.pinAllWithName(name, [this]);
  }

  /**
   * Asynchronously removes the object and every object it points to in the local datastore, recursively.
   *
   * <pre>
   * await object.unPinWithName(name);
   * </pre>
   *
   * @param {string} name Name of Pin.
   * @returns {Promise} A promise that is fulfilled when the unPin completes.
   */
  unPinWithName(name: string): Promise<void> {
    return ParseObject.unPinAllWithName(name, [this]);
  }

  /**
   * Asynchronously loads data from the local datastore into this object.
   *
   * <pre>
   * await object.fetchFromLocalDatastore();
   * </pre>
   *
   * You can create an unfetched pointer with <code>Parse.Object.createWithoutData()</code>
   * and then call <code>fetchFromLocalDatastore()</code> on it.
   *
   * @returns {Promise} A promise that is fulfilled when the fetch completes.
   */
  async fetchFromLocalDatastore(): Promise<ParseObject> {
    const localDatastore = CoreManager.getLocalDatastore();
    if (!localDatastore.isEnabled) {
      throw new Error('Parse.enableLocalDatastore() must be called first');
    }
    const objectKey = localDatastore.getKeyForObject(this);
    const pinned = await localDatastore._serializeObject(objectKey);
    if (!pinned) {
      throw new Error('Cannot fetch an unsaved ParseObject');
    }
    const result = ParseObject.fromJSON(pinned);
    this._finishFetch(result.toJSON());

    return this;
  }

  /* Static methods */

  static _clearAllState() {
    const stateController = CoreManager.getObjectStateController();
    stateController.clearAllState();
  }

  /**
   * Fetches the given list of Parse.Object.
   * If any error is encountered, stops and calls the error handler.
   *
   * <pre>
   *   Parse.Object.fetchAll([object1, object2, ...])
   *    .then((list) => {
   *      // All the objects were fetched.
   *    }, (error) => {
   *      // An error occurred while fetching one of the objects.
   *    });
   * </pre>
   *
   * @param {Array} list A list of <code>Parse.Object</code>.
   * @param {object} options
   * Valid options are:<ul>
   *   <li>useMasterKey: In Cloud Code and Node only, causes the Master Key to
   *     be used for this request.
   *   <li>sessionToken: A valid session token, used for making a request on
   *       behalf of a specific user.
   *   <li>include: The name(s) of the key(s) to include. Can be a string, an array of strings,
   *       or an array of array of strings.
   * </ul>
   * @static
   * @returns {Parse.Object[]}
   */
  static fetchAll(list: Array<ParseObject>, options: RequestOptions = {}) {
    const queryOptions = {};
    if (options.hasOwnProperty('useMasterKey')) {
      queryOptions.useMasterKey = options.useMasterKey;
    }
    if (options.hasOwnProperty('sessionToken')) {
      queryOptions.sessionToken = options.sessionToken;
    }
    if (options.hasOwnProperty('include')) {
      queryOptions.include = ParseObject.handleIncludeOptions(options);
    }
    return CoreManager.getObjectController().fetch(list, true, queryOptions);
  }

  /**
   * Fetches the given list of Parse.Object.
   *
   * Includes nested Parse.Objects for the provided key. You can use dot
   * notation to specify which fields in the included object are also fetched.
   *
   * If any error is encountered, stops and calls the error handler.
   *
   * <pre>
   *   Parse.Object.fetchAllWithInclude([object1, object2, ...], [pointer1, pointer2, ...])
   *    .then((list) => {
   *      // All the objects were fetched.
   *    }, (error) => {
   *      // An error occurred while fetching one of the objects.
   *    });
   * </pre>
   *
   * @param {Array} list A list of <code>Parse.Object</code>.
   * @param {string | Array<string | Array<string>>} keys The name(s) of the key(s) to include.
   * @param {object} options
   * Valid options are:<ul>
   *   <li>useMasterKey: In Cloud Code and Node only, causes the Master Key to
   *     be used for this request.
   *   <li>sessionToken: A valid session token, used for making a request on
   *       behalf of a specific user.
   * </ul>
   * @static
   * @returns {Parse.Object[]}
   */
  static fetchAllWithInclude(
    list: Array<ParseObject>,
    keys: String | Array<string | Array<string>>,
    options: RequestOptions
  ) {
    options = options || {};
    options.include = keys;
    return ParseObject.fetchAll(list, options);
  }

  /**
   * Fetches the given list of Parse.Object if needed.
   * If any error is encountered, stops and calls the error handler.
   *
   * Includes nested Parse.Objects for the provided key. You can use dot
   * notation to specify which fields in the included object are also fetched.
   *
   * If any error is encountered, stops and calls the error handler.
   *
   * <pre>
   *   Parse.Object.fetchAllIfNeededWithInclude([object1, object2, ...], [pointer1, pointer2, ...])
   *    .then((list) => {
   *      // All the objects were fetched.
   *    }, (error) => {
   *      // An error occurred while fetching one of the objects.
   *    });
   * </pre>
   *
   * @param {Array} list A list of <code>Parse.Object</code>.
   * @param {string | Array<string | Array<string>>} keys The name(s) of the key(s) to include.
   * @param {object} options
   * Valid options are:<ul>
   *   <li>useMasterKey: In Cloud Code and Node only, causes the Master Key to
   *     be used for this request.
   *   <li>sessionToken: A valid session token, used for making a request on
   *       behalf of a specific user.
   * </ul>
   * @static
   * @returns {Parse.Object[]}
   */
  static fetchAllIfNeededWithInclude(
    list: Array<ParseObject>,
    keys: String | Array<string | Array<string>>,
    options: RequestOptions
  ) {
    options = options || {};
    options.include = keys;
    return ParseObject.fetchAllIfNeeded(list, options);
  }

  /**
   * Fetches the given list of Parse.Object if needed.
   * If any error is encountered, stops and calls the error handler.
   *
   * <pre>
   *   Parse.Object.fetchAllIfNeeded([object1, ...])
   *    .then((list) => {
   *      // Objects were fetched and updated.
   *    }, (error) => {
   *      // An error occurred while fetching one of the objects.
   *    });
   * </pre>
   *
   * @param {Array} list A list of <code>Parse.Object</code>.
   * @param {object} options
   * @static
   * @returns {Parse.Object[]}
   */
  static fetchAllIfNeeded(list: Array<ParseObject>, options) {
    options = options || {};

    const queryOptions = {};
    if (options.hasOwnProperty('useMasterKey')) {
      queryOptions.useMasterKey = options.useMasterKey;
    }
    if (options.hasOwnProperty('sessionToken')) {
      queryOptions.sessionToken = options.sessionToken;
    }
    if (options.hasOwnProperty('include')) {
      queryOptions.include = ParseObject.handleIncludeOptions(options);
    }
    return CoreManager.getObjectController().fetch(list, false, queryOptions);
  }

  static handleIncludeOptions(options) {
    let include = [];
    if (Array.isArray(options.include)) {
      options.include.forEach(key => {
        if (Array.isArray(key)) {
          include = include.concat(key);
        } else {
          include.push(key);
        }
      });
    } else {
      include.push(options.include);
    }
    return include;
  }

  /**
   * Destroy the given list of models on the server if it was already persisted.
   *
   * <p>Unlike saveAll, if an error occurs while deleting an individual model,
   * this method will continue trying to delete the rest of the models if
   * possible, except in the case of a fatal error like a connection error.
   *
   * <p>In particular, the Parse.Error object returned in the case of error may
   * be one of two types:
   *
   * <ul>
   * <li>A Parse.Error.AGGREGATE_ERROR. This object's "errors" property is an
   * array of other Parse.Error objects. Each error object in this array
   * has an "object" property that references the object that could not be
   * deleted (for instance, because that object could not be found).</li>
   * <li>A non-aggregate Parse.Error. This indicates a serious error that
   * caused the delete operation to be aborted partway through (for
   * instance, a connection failure in the middle of the delete).</li>
   * </ul>
   *
   * <pre>
   * Parse.Object.destroyAll([object1, object2, ...])
   * .then((list) => {
   * // All the objects were deleted.
   * }, (error) => {
   * // An error occurred while deleting one or more of the objects.
   * // If this is an aggregate error, then we can inspect each error
   * // object individually to determine the reason why a particular
   * // object was not deleted.
   * if (error.code === Parse.Error.AGGREGATE_ERROR) {
   * for (var i = 0; i < error.errors.length; i++) {
   * console.log("Couldn't delete " + error.errors[i].object.id +
   * "due to " + error.errors[i].message);
   * }
   * } else {
   * console.log("Delete aborted because of " + error.message);
   * }
   * });
   * </pre>
   *
   * @param {Array} list A list of <code>Parse.Object</code>.
   * @param {object} options
   * @static
   * @returns {Promise} A promise that is fulfilled when the destroyAll
   * completes.
   */
  static destroyAll(list: Array<ParseObject>, options = {}) {
    const destroyOptions = {};
    if (options.hasOwnProperty('useMasterKey')) {
      destroyOptions.useMasterKey = options.useMasterKey;
    }
    if (options.hasOwnProperty('sessionToken')) {
      destroyOptions.sessionToken = options.sessionToken;
    }
    if (options.hasOwnProperty('batchSize') && typeof options.batchSize === 'number') {
      destroyOptions.batchSize = options.batchSize;
    }
    if (options.hasOwnProperty('context') && typeof options.context === 'object') {
      destroyOptions.context = options.context;
    }
    return CoreManager.getObjectController().destroy(list, destroyOptions);
  }

  /**
   * Saves the given list of Parse.Object.
   * If any error is encountered, stops and calls the error handler.
   *
   * <pre>
   * Parse.Object.saveAll([object1, object2, ...])
   * .then((list) => {
   * // All the objects were saved.
   * }, (error) => {
   * // An error occurred while saving one of the objects.
   * });
   * </pre>
   *
   * @param {Array} list A list of <code>Parse.Object</code>.
   * @param {object} options
   * @static
   * @returns {Parse.Object[]}
   */
  static saveAll(list: Array<ParseObject>, options: RequestOptions = {}) {
    const saveOptions = {};
    if (options.hasOwnProperty('useMasterKey')) {
      saveOptions.useMasterKey = options.useMasterKey;
    }
    if (options.hasOwnProperty('sessionToken')) {
      saveOptions.sessionToken = options.sessionToken;
    }
    if (options.hasOwnProperty('batchSize') && typeof options.batchSize === 'number') {
      saveOptions.batchSize = options.batchSize;
    }
    if (options.hasOwnProperty('context') && typeof options.context === 'object') {
      saveOptions.context = options.context;
    }
    return CoreManager.getObjectController().save(list, saveOptions);
  }

  /**
   * Creates a reference to a subclass of Parse.Object with the given id. This
   * does not exist on Parse.Object, only on subclasses.
   *
   * <p>A shortcut for: <pre>
   *  var Foo = Parse.Object.extend("Foo");
   *  var pointerToFoo = new Foo();
   *  pointerToFoo.id = "myObjectId";
   * </pre>
   *
   * @param {string} id The ID of the object to create a reference to.
   * @static
   * @returns {Parse.Object} A Parse.Object reference.
   */
  static createWithoutData(id: string) {
    const obj = new this();
    obj.id = id;
    return obj;
  }

  /**
   * Creates a new instance of a Parse Object from a JSON representation.
   *
   * @param {object} json The JSON map of the Object's data
   * @param {boolean} override In single instance mode, all old server data
   *   is overwritten if this is set to true
   * @param {boolean} dirty Whether the Parse.Object should set JSON keys to dirty
   * @static
   * @returns {Parse.Object} A Parse.Object reference
   */
  static fromJSON(json: any, override?: boolean, dirty?: boolean) {
    if (!json.className) {
      throw new Error('Cannot create an object without a className');
    }
    const constructor = classMap[json.className];
    const o = constructor ? new constructor(json.className) : new ParseObject(json.className);
    const otherAttributes = {};
    for (const attr in json) {
      if (attr !== 'className' && attr !== '__type') {
        otherAttributes[attr] = json[attr];
        if (dirty) {
          o.set(attr, json[attr]);
        }
      }
    }
    if (override) {
      // id needs to be set before clearServerData can work
      if (otherAttributes.objectId) {
        o.id = otherAttributes.objectId;
      }
      let preserved = null;
      if (typeof o._preserveFieldsOnFetch === 'function') {
        preserved = o._preserveFieldsOnFetch();
      }
      o._clearServerData();
      if (preserved) {
        o._finishFetch(preserved);
      }
    }
    o._finishFetch(otherAttributes);
    if (json.objectId) {
      o._setExisted(true);
    }
    return o;
  }

  /**
   * Registers a subclass of Parse.Object with a specific class name.
   * When objects of that class are retrieved from a query, they will be
   * instantiated with this subclass.
   * This is only necessary when using ES6 subclassing.
   *
   * @param {string} className The class name of the subclass
   * @param {Function} constructor The subclass
   */
  static registerSubclass(className: string, constructor: any) {
    if (typeof className !== 'string') {
      throw new TypeError('The first argument must be a valid class name.');
    }
    if (typeof constructor === 'undefined') {
      throw new TypeError('You must supply a subclass constructor.');
    }
    if (typeof constructor !== 'function') {
      throw new TypeError(
        'You must register the subclass constructor. ' +
          'Did you attempt to register an instance of the subclass?'
      );
    }
    classMap[className] = constructor;
    if (!constructor.className) {
      constructor.className = className;
    }
  }

  /**
   * Unegisters a subclass of Parse.Object with a specific class name.
   *
   * @param {string} className The class name of the subclass
   */
  static unregisterSubclass(className: string) {
    if (typeof className !== 'string') {
      throw new TypeError('The first argument must be a valid class name.');
    }
    delete classMap[className];
  }

  /**
   * Creates a new subclass of Parse.Object for the given Parse class name.
   *
   * <p>Every extension of a Parse class will inherit from the most recent
   * previous extension of that class. When a Parse.Object is automatically
   * created by parsing JSON, it will use the most recent extension of that
   * class.</p>
   *
   * <p>You should call either:<pre>
   *     var MyClass = Parse.Object.extend("MyClass", {
   *         <i>Instance methods</i>,
   *         initialize: function(attrs, options) {
   *             this.someInstanceProperty = [],
   *             <i>Other instance properties</i>
   *         }
   *     }, {
   *         <i>Class properties</i>
   *     });</pre>
   * or, for Backbone compatibility:<pre>
   *     var MyClass = Parse.Object.extend({
   *         className: "MyClass",
   *         <i>Instance methods</i>,
   *         initialize: function(attrs, options) {
   *             this.someInstanceProperty = [],
   *             <i>Other instance properties</i>
   *         }
   *     }, {
   *         <i>Class properties</i>
   *     });</pre></p>
   *
   * @param {string} className The name of the Parse class backing this model.
   * @param {object} protoProps Instance properties to add to instances of the
   *     class returned from this method.
   * @param {object} classProps Class properties to add the class returned from
   *     this method.
   * @returns {Parse.Object} A new subclass of Parse.Object.
   */
  static extend(className: any, protoProps: any, classProps: any) {
    if (typeof className !== 'string') {
      if (className && typeof className.className === 'string') {
        return ParseObject.extend(className.className, className, protoProps);
      } else {
        throw new Error("Parse.Object.extend's first argument should be the className.");
      }
    }
    let adjustedClassName = className;

    if (adjustedClassName === 'User' && CoreManager.get('PERFORM_USER_REWRITE')) {
      adjustedClassName = '_User';
    }

    let parentProto = ParseObject.prototype;
    if (this.hasOwnProperty('__super__') && this.__super__) {
      parentProto = this.prototype;
    }
<<<<<<< HEAD
    const ParseObjectSubclass = function (attributes, options) {
      const proxy = CoreManager.get('DOT_NOTATION') ? new Proxy(this, proxyHandler) : this;
=======
    let ParseObjectSubclass = function (attributes, options) {
>>>>>>> fd108bfa
      this.className = adjustedClassName;
      this._objCount = objectCount++;
      // Enable legacy initializers
      if (typeof this.initialize === 'function') {
        this.initialize.apply(this, arguments);
      }

      if (this._initializers) {
        for (const initializer of this._initializers) {
          initializer.apply(this, arguments);
        }
      }

      if (attributes && typeof attributes === 'object') {
        if (!this.set(attributes || {}, options)) {
          throw new Error("Can't create an invalid Parse Object");
        }
      }
      return proxy;
    };
    if (classMap[adjustedClassName]) {
      ParseObjectSubclass = classMap[adjustedClassName];
    } else {
      ParseObjectSubclass.extend = function (name, protoProps, classProps) {
        if (typeof name === 'string') {
          return ParseObject.extend.call(ParseObjectSubclass, name, protoProps, classProps);
        }
        return ParseObject.extend.call(ParseObjectSubclass, adjustedClassName, name, protoProps);
      };
      ParseObjectSubclass.createWithoutData = ParseObject.createWithoutData;
      ParseObjectSubclass.className = adjustedClassName;
      ParseObjectSubclass.__super__ = parentProto;
      ParseObjectSubclass.prototype = Object.create(parentProto, {
        constructor: {
          value: ParseObjectSubclass,
          enumerable: false,
          writable: true,
          configurable: true,
        },
      });
    }

    if (protoProps) {
      for (const prop in protoProps) {
        if (prop === 'initialize') {
          Object.defineProperty(ParseObjectSubclass.prototype, '_initializers', {
            value: [...(ParseObjectSubclass.prototype._initializers || []), protoProps[prop]],
            enumerable: false,
            writable: true,
            configurable: true,
          });
          continue;
        }
        if (prop !== 'className') {
          Object.defineProperty(ParseObjectSubclass.prototype, prop, {
            value: protoProps[prop],
            enumerable: false,
            writable: true,
            configurable: true,
          });
        }
      }
    }

    if (classProps) {
      for (const prop in classProps) {
        if (prop !== 'className') {
          Object.defineProperty(ParseObjectSubclass, prop, {
            value: classProps[prop],
            enumerable: false,
            writable: true,
            configurable: true,
          });
        }
      }
    }
    classMap[adjustedClassName] = ParseObjectSubclass;
    return ParseObjectSubclass;
  }

  /**
   * Enable single instance objects, where any local objects with the same Id
   * share the same attributes, and stay synchronized with each other.
   * This is disabled by default in server environments, since it can lead to
   * security issues.
   *
   * @static
   */
  static enableSingleInstance() {
    singleInstance = true;
    CoreManager.setObjectStateController(SingleInstanceStateController);
  }

  /**
   * Disable single instance objects, where any local objects with the same Id
   * share the same attributes, and stay synchronized with each other.
   * When disabled, you can have two instances of the same object in memory
   * without them sharing attributes.
   *
   * @static
   */
  static disableSingleInstance() {
    singleInstance = false;
    CoreManager.setObjectStateController(UniqueInstanceStateController);
  }

  /**
   * Asynchronously stores the objects and every object they point to in the local datastore,
   * recursively, using a default pin name: _default.
   *
   * If those other objects have not been fetched from Parse, they will not be stored.
   * However, if they have changed data, all the changes will be retained.
   *
   * <pre>
   * await Parse.Object.pinAll([...]);
   * </pre>
   *
   * To retrieve object:
   * <code>query.fromLocalDatastore()</code> or <code>query.fromPin()</code>
   *
   * @param {Array} objects A list of <code>Parse.Object</code>.
   * @returns {Promise} A promise that is fulfilled when the pin completes.
   * @static
   */
  static pinAll(objects: Array<ParseObject>): Promise<void> {
    const localDatastore = CoreManager.getLocalDatastore();
    if (!localDatastore.isEnabled) {
      return Promise.reject('Parse.enableLocalDatastore() must be called first');
    }
    return ParseObject.pinAllWithName(DEFAULT_PIN, objects);
  }

  /**
   * Asynchronously stores the objects and every object they point to in the local datastore, recursively.
   *
   * If those other objects have not been fetched from Parse, they will not be stored.
   * However, if they have changed data, all the changes will be retained.
   *
   * <pre>
   * await Parse.Object.pinAllWithName(name, [obj1, obj2, ...]);
   * </pre>
   *
   * To retrieve object:
   * <code>query.fromLocalDatastore()</code> or <code>query.fromPinWithName(name)</code>
   *
   * @param {string} name Name of Pin.
   * @param {Array} objects A list of <code>Parse.Object</code>.
   * @returns {Promise} A promise that is fulfilled when the pin completes.
   * @static
   */
  static pinAllWithName(name: string, objects: Array<ParseObject>): Promise<void> {
    const localDatastore = CoreManager.getLocalDatastore();
    if (!localDatastore.isEnabled) {
      return Promise.reject('Parse.enableLocalDatastore() must be called first');
    }
    return localDatastore._handlePinAllWithName(name, objects);
  }

  /**
   * Asynchronously removes the objects and every object they point to in the local datastore,
   * recursively, using a default pin name: _default.
   *
   * <pre>
   * await Parse.Object.unPinAll([...]);
   * </pre>
   *
   * @param {Array} objects A list of <code>Parse.Object</code>.
   * @returns {Promise} A promise that is fulfilled when the unPin completes.
   * @static
   */
  static unPinAll(objects: Array<ParseObject>): Promise<void> {
    const localDatastore = CoreManager.getLocalDatastore();
    if (!localDatastore.isEnabled) {
      return Promise.reject('Parse.enableLocalDatastore() must be called first');
    }
    return ParseObject.unPinAllWithName(DEFAULT_PIN, objects);
  }

  /**
   * Asynchronously removes the objects and every object they point to in the local datastore, recursively.
   *
   * <pre>
   * await Parse.Object.unPinAllWithName(name, [obj1, obj2, ...]);
   * </pre>
   *
   * @param {string} name Name of Pin.
   * @param {Array} objects A list of <code>Parse.Object</code>.
   * @returns {Promise} A promise that is fulfilled when the unPin completes.
   * @static
   */
  static unPinAllWithName(name: string, objects: Array<ParseObject>): Promise<void> {
    const localDatastore = CoreManager.getLocalDatastore();
    if (!localDatastore.isEnabled) {
      return Promise.reject('Parse.enableLocalDatastore() must be called first');
    }
    return localDatastore._handleUnPinAllWithName(name, objects);
  }

  /**
   * Asynchronously removes all objects in the local datastore using a default pin name: _default.
   *
   * <pre>
   * await Parse.Object.unPinAllObjects();
   * </pre>
   *
   * @returns {Promise} A promise that is fulfilled when the unPin completes.
   * @static
   */
  static unPinAllObjects(): Promise<void> {
    const localDatastore = CoreManager.getLocalDatastore();
    if (!localDatastore.isEnabled) {
      return Promise.reject('Parse.enableLocalDatastore() must be called first');
    }
    return localDatastore.unPinWithName(DEFAULT_PIN);
  }

  /**
   * Asynchronously removes all objects with the specified pin name.
   * Deletes the pin name also.
   *
   * <pre>
   * await Parse.Object.unPinAllObjectsWithName(name);
   * </pre>
   *
   * @param {string} name Name of Pin.
   * @returns {Promise} A promise that is fulfilled when the unPin completes.
   * @static
   */
  static unPinAllObjectsWithName(name: string): Promise<void> {
    const localDatastore = CoreManager.getLocalDatastore();
    if (!localDatastore.isEnabled) {
      return Promise.reject('Parse.enableLocalDatastore() must be called first');
    }
    return localDatastore.unPinWithName(PIN_PREFIX + name);
  }
}

const DefaultController = {
  fetch(
    target: ParseObject | Array<ParseObject>,
    forceFetch: boolean,
    options: RequestOptions
  ): Promise<Array<void> | ParseObject> {
    const localDatastore = CoreManager.getLocalDatastore();
    if (Array.isArray(target)) {
      if (target.length < 1) {
        return Promise.resolve([]);
      }
      const objs = [];
      const ids = [];
      let className = null;
      const results = [];
      let error = null;
      target.forEach(el => {
        if (error) {
          return;
        }
        if (!className) {
          className = el.className;
        }
        if (className !== el.className) {
          error = new ParseError(
            ParseError.INVALID_CLASS_NAME,
            'All objects should be of the same class'
          );
        }
        if (!el.id) {
          error = new ParseError(ParseError.MISSING_OBJECT_ID, 'All objects must have an ID');
        }
        if (forceFetch || !el.isDataAvailable()) {
          ids.push(el.id);
          objs.push(el);
        }
        results.push(el);
      });
      if (error) {
        return Promise.reject(error);
      }
      const query = new ParseQuery(className);
      query.containedIn('objectId', ids);
      if (options && options.include) {
        query.include(options.include);
      }
      query._limit = ids.length;
      return query.find(options).then(async objects => {
        const idMap = {};
        objects.forEach(o => {
          idMap[o.id] = o;
        });
        for (let i = 0; i < objs.length; i++) {
          const obj = objs[i];
          if (!obj || !obj.id || !idMap[obj.id]) {
            if (forceFetch) {
              return Promise.reject(
                new ParseError(ParseError.OBJECT_NOT_FOUND, 'All objects must exist on the server.')
              );
            }
          }
        }
        if (!singleInstance) {
          // If single instance objects are disabled, we need to replace the
          for (let i = 0; i < results.length; i++) {
            const obj = results[i];
            if (obj && obj.id && idMap[obj.id]) {
              const id = obj.id;
              obj._finishFetch(idMap[id].toJSON());
              results[i] = idMap[id];
            }
          }
        }
        for (const object of results) {
          await localDatastore._updateObjectIfPinned(object);
        }
        return Promise.resolve(results);
      });
    } else if (target instanceof ParseObject) {
      if (!target.id) {
        return Promise.reject(
          new ParseError(ParseError.MISSING_OBJECT_ID, 'Object does not have an ID')
        );
      }
      const RESTController = CoreManager.getRESTController();
      const params = {};
      if (options && options.include) {
        params.include = options.include.join();
      }
      return RESTController.request(
        'GET',
        'classes/' + target.className + '/' + target._getId(),
        params,
        options
      ).then(async response => {
        target._clearPendingOps();
        target._clearServerData();
        target._finishFetch(response);
        await localDatastore._updateObjectIfPinned(target);
        return target;
      });
    }
    return Promise.resolve();
  },

  async destroy(
    target: ParseObject | Array<ParseObject>,
    options: RequestOptions
  ): Promise<Array<void> | ParseObject> {
    const batchSize =
      options && options.batchSize ? options.batchSize : CoreManager.get('REQUEST_BATCH_SIZE');
    const localDatastore = CoreManager.getLocalDatastore();

    const RESTController = CoreManager.getRESTController();
    if (Array.isArray(target)) {
      if (target.length < 1) {
        return Promise.resolve([]);
      }
      const batches = [[]];
      target.forEach(obj => {
        if (!obj.id) {
          return;
        }
        batches[batches.length - 1].push(obj);
        if (batches[batches.length - 1].length >= batchSize) {
          batches.push([]);
        }
      });
      if (batches[batches.length - 1].length === 0) {
        // If the last batch is empty, remove it
        batches.pop();
      }
      let deleteCompleted = Promise.resolve();
      const errors = [];
      batches.forEach(batch => {
        deleteCompleted = deleteCompleted.then(() => {
          return RESTController.request(
            'POST',
            'batch',
            {
              requests: batch.map(obj => {
                return {
                  method: 'DELETE',
                  path: getServerUrlPath() + 'classes/' + obj.className + '/' + obj._getId(),
                  body: {},
                };
              }),
            },
            options
          ).then(results => {
            for (let i = 0; i < results.length; i++) {
              if (results[i] && results[i].hasOwnProperty('error')) {
                const err = new ParseError(results[i].error.code, results[i].error.error);
                err.object = batch[i];
                errors.push(err);
              }
            }
          });
        });
      });
      return deleteCompleted.then(async () => {
        if (errors.length) {
          const aggregate = new ParseError(ParseError.AGGREGATE_ERROR);
          aggregate.errors = errors;
          return Promise.reject(aggregate);
        }
        for (const object of target) {
          await localDatastore._destroyObjectIfPinned(object);
        }
        return Promise.resolve(target);
      });
    } else if (target instanceof ParseObject) {
      return RESTController.request(
        'DELETE',
        'classes/' + target.className + '/' + target._getId(),
        {},
        options
      ).then(async () => {
        await localDatastore._destroyObjectIfPinned(target);
        return Promise.resolve(target);
      });
    }
    return Promise.resolve(target);
  },

  save(target: ParseObject | Array<ParseObject | ParseFile>, options: RequestOptions) {
    const batchSize =
      options && options.batchSize ? options.batchSize : CoreManager.get('REQUEST_BATCH_SIZE');
    const localDatastore = CoreManager.getLocalDatastore();
    const mapIdForPin = {};

    const RESTController = CoreManager.getRESTController();
    const stateController = CoreManager.getObjectStateController();
    const allowCustomObjectId = CoreManager.get('ALLOW_CUSTOM_OBJECT_ID');

    options = options || {};
    options.returnStatus = options.returnStatus || true;
    if (Array.isArray(target)) {
      if (target.length < 1) {
        return Promise.resolve([]);
      }

      let unsaved = target.concat();
      for (let i = 0; i < target.length; i++) {
        if (target[i] instanceof ParseObject) {
          unsaved = unsaved.concat(unsavedChildren(target[i], true));
        }
      }
      unsaved = unique(unsaved);

      const filesSaved: Array<ParseFile> = [];
      let pending: Array<ParseObject> = [];
      unsaved.forEach(el => {
        if (el instanceof ParseFile) {
          filesSaved.push(el.save(options));
        } else if (el instanceof ParseObject) {
          pending.push(el);
        }
      });

      return Promise.all(filesSaved).then(() => {
        let objectError = null;
        return continueWhile(
          () => {
            return pending.length > 0;
          },
          () => {
            const batch = [];
            const nextPending = [];
            pending.forEach(el => {
              if (allowCustomObjectId && Object.prototype.hasOwnProperty.call(el, 'id') && !el.id) {
                throw new ParseError(
                  ParseError.MISSING_OBJECT_ID,
                  'objectId must not be empty or null'
                );
              }

              if (batch.length < batchSize && canBeSerialized(el)) {
                batch.push(el);
              } else {
                nextPending.push(el);
              }
            });
            pending = nextPending;
            if (batch.length < 1) {
              return Promise.reject(
                new ParseError(ParseError.OTHER_CAUSE, 'Tried to save a batch with a cycle.')
              );
            }

            // Queue up tasks for each object in the batch.
            // When every task is ready, the API request will execute
            const batchReturned = new resolvingPromise();
            const batchReady = [];
            const batchTasks = [];
            batch.forEach((obj, index) => {
              const ready = new resolvingPromise();
              batchReady.push(ready);
              const task = function () {
                ready.resolve();
                return batchReturned.then(responses => {
                  if (responses[index].hasOwnProperty('success')) {
                    const objectId = responses[index].success.objectId;
                    const status = responses[index]._status;
                    delete responses[index]._status;
                    mapIdForPin[objectId] = obj._localId;
                    obj._handleSaveResponse(responses[index].success, status);
                  } else {
                    if (!objectError && responses[index].hasOwnProperty('error')) {
                      const serverError = responses[index].error;
                      objectError = new ParseError(serverError.code, serverError.error);
                      // Cancel the rest of the save
                      pending = [];
                    }
                    obj._handleSaveError();
                  }
                });
              };
              stateController.pushPendingState(obj._getStateIdentifier());
              batchTasks.push(stateController.enqueueTask(obj._getStateIdentifier(), task));
            });

            when(batchReady)
              .then(() => {
                // Kick off the batch request
                return RESTController.request(
                  'POST',
                  'batch',
                  {
                    requests: batch.map(obj => {
                      const params = obj._getSaveParams();
                      params.path = getServerUrlPath() + params.path;
                      return params;
                    }),
                  },
                  options
                );
              })
              .then(batchReturned.resolve, error => {
                batchReturned.reject(new ParseError(ParseError.INCORRECT_TYPE, error.message));
              });

            return when(batchTasks);
          }
        ).then(async () => {
          if (objectError) {
            return Promise.reject(objectError);
          }
          for (const object of target) {
            // Make sure that it is a ParseObject before updating it into the localDataStore
            if (object instanceof ParseObject) {
              await localDatastore._updateLocalIdForObject(mapIdForPin[object.id], object);
              await localDatastore._updateObjectIfPinned(object);
            }
          }
          return Promise.resolve(target);
        });
      });
    } else if (target instanceof ParseObject) {
      if (allowCustomObjectId && Object.prototype.hasOwnProperty.call(target, 'id') && !target.id) {
        throw new ParseError(ParseError.MISSING_OBJECT_ID, 'objectId must not be empty or null');
      }
      // generate _localId in case if cascadeSave=false
      target._getId();
      const localId = target._localId;
      // copying target lets Flow guarantee the pointer isn't modified elsewhere
      const targetCopy = target;
      const task = function () {
        const params = targetCopy._getSaveParams();
        return RESTController.request(params.method, params.path, params.body, options).then(
          response => {
            const status = response._status;
            delete response._status;
            targetCopy._handleSaveResponse(response, status);
          },
          error => {
            targetCopy._handleSaveError();
            return Promise.reject(error);
          }
        );
      };

      stateController.pushPendingState(target._getStateIdentifier());
      return stateController.enqueueTask(target._getStateIdentifier(), task).then(
        async () => {
          await localDatastore._updateLocalIdForObject(localId, target);
          await localDatastore._updateObjectIfPinned(target);
          return target;
        },
        error => {
          return Promise.reject(error);
        }
      );
    }
    return Promise.resolve();
  },
};

CoreManager.setObjectController(DefaultController);

export default ParseObject;<|MERGE_RESOLUTION|>--- conflicted
+++ resolved
@@ -2083,12 +2083,8 @@
     if (this.hasOwnProperty('__super__') && this.__super__) {
       parentProto = this.prototype;
     }
-<<<<<<< HEAD
-    const ParseObjectSubclass = function (attributes, options) {
+    let ParseObjectSubclass = function (attributes, options) {
       const proxy = CoreManager.get('DOT_NOTATION') ? new Proxy(this, proxyHandler) : this;
-=======
-    let ParseObjectSubclass = function (attributes, options) {
->>>>>>> fd108bfa
       this.className = adjustedClassName;
       this._objCount = objectCount++;
       // Enable legacy initializers
