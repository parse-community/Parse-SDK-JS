--- conflicted
+++ resolved
@@ -16,15 +16,9 @@
  * alongside it.
  * `upload` can be provided to mock the XMLHttpRequest.upload property.
  */
-<<<<<<< HEAD
 function mockXHR(results, upload) {
-  var XHR = function() { };
-  var attempts = 0;
-=======
-function mockXHR(results) {
   const XHR = function() { };
   let attempts = 0;
->>>>>>> cea20a6b
   XHR.prototype = {
     open: function() { },
     setRequestHeader: function() { },
