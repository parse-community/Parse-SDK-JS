--- conflicted
+++ resolved
@@ -927,8 +927,6 @@
       hint: '_id_',
     });
   });
-<<<<<<< HEAD
-=======
 
   it('can set explain value', () => {
     const q = new ParseQuery('Item');
@@ -948,7 +946,6 @@
     });
     expect(q.explain.bind(q, 'not boolean')).toThrow('You can only set explain to a boolean value');
   });
->>>>>>> b1c1c09c
 
   it('can generate queries that include full data for pointers', () => {
     const q = new ParseQuery('Item');
