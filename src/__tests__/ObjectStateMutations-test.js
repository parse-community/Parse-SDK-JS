/**
 * Copyright (c) 2015-present, Parse, LLC.
 * All rights reserved.
 *
 * This source code is licensed under the BSD-style license found in the
 * LICENSE file in the root directory of this source tree. An additional grant
 * of patent rights can be found in the PATENTS file in the same directory.
 */

jest.dontMock('../decode');
jest.dontMock('../encode');
jest.dontMock('../ObjectStateMutations');
jest.dontMock('../ParseFile');
jest.dontMock('../ParseGeoPoint');
jest.dontMock('../ParseOp');
jest.dontMock('../ParseRelation');
jest.dontMock('../TaskQueue');

const mockObject = function(className) {
  this.className = className;
};
mockObject.registerSubclass = function() {};
jest.setMock('../ParseObject', mockObject);

const ObjectStateMutations = require('../ObjectStateMutations');
const ParseOps = require('../ParseOp');
const TaskQueue = require('../TaskQueue');

describe('ObjectStateMutations', () => {
  it('can apply server data', () => {
    const serverData = {};
    ObjectStateMutations.setServerData(serverData, { counter: 12 });
    expect(serverData).toEqual({ counter: 12 });
    ObjectStateMutations.setServerData(serverData, { counter: undefined });
    expect(serverData).toEqual({});
  });

  it('can set a pending op', () => {
    let pendingOps = [{}];
    const op = new ParseOps.IncrementOp(1);
    ObjectStateMutations.setPendingOp(pendingOps, 'counter', op);
    expect(pendingOps).toEqual([{ counter: op }]);

    pendingOps = [{}, {}];
    ObjectStateMutations.setPendingOp(pendingOps, 'counter', op);
    expect(pendingOps).toEqual([{}, { counter: op }]);

    ObjectStateMutations.setPendingOp(pendingOps, 'counter', null);
    expect(pendingOps).toEqual([{}, {}]);
  });

  it('can push a new pending state', () => {
    const pendingOps = [{}];
    ObjectStateMutations.pushPendingState(pendingOps);
    expect(pendingOps).toEqual([{}, {}]);

    ObjectStateMutations.pushPendingState(pendingOps);
    expect(pendingOps).toEqual([{}, {}, {}]);
  });

  it('can pop a pending state', () => {
    let pendingOps = [{}];
    let first = pendingOps[0];
    expect(ObjectStateMutations.popPendingState(pendingOps)).toBe(first);
    expect(pendingOps).toEqual([{}]);

    const op = new ParseOps.IncrementOp(1);
    pendingOps = [{ counter: op }, {}, {}];
    first = pendingOps[0];
    expect(ObjectStateMutations.popPendingState(pendingOps)).toBe(first);
    expect(pendingOps).toEqual([{}, {}]);
  });

  it('can merge the first op set into the next', () => {
    let pendingOps = [{ counter: new ParseOps.SetOp(1), name: new ParseOps.SetOp('foo') }, {}];
    ObjectStateMutations.mergeFirstPendingState(pendingOps);
    expect(pendingOps).toEqual([{ counter: new ParseOps.SetOp(1), name: new ParseOps.SetOp('foo') }]);

    pendingOps = [{ counter: new ParseOps.SetOp(1) }, { counter: new ParseOps.IncrementOp(1)}];
    ObjectStateMutations.mergeFirstPendingState(pendingOps);
    expect(pendingOps).toEqual([{ counter: new ParseOps.SetOp(2) }]);
  });

  it('can estimate an attribute value', () => {
    const serverData = { counter: 12 };
    const pendingOps = [{ counter: new ParseOps.IncrementOp(2), name: new ParseOps.SetOp('foo') }];
    expect(ObjectStateMutations.estimateAttribute(serverData, pendingOps, 'someClass', 'someId', 'counter')).toBe(14);
    expect(ObjectStateMutations.estimateAttribute(serverData, pendingOps, 'someClass', 'someId', 'name')).toBe('foo');

    pendingOps.push({ counter: new ParseOps.IncrementOp(1), name: new ParseOps.SetOp('override') });
    expect(ObjectStateMutations.estimateAttribute(serverData, pendingOps, 'someClass', 'someId', 'counter')).toBe(15);
    expect(ObjectStateMutations.estimateAttribute(serverData, pendingOps, 'someClass', 'someId', 'name')).toBe('override');

    pendingOps.push({ likes: new ParseOps.RelationOp([], []) });
    const relation = ObjectStateMutations.estimateAttribute(serverData, pendingOps, 'someClass', 'someId', 'likes');
    expect(relation.parent.id).toBe('someId');
    expect(relation.parent.className).toBe('someClass');
    expect(relation.key).toBe('likes');
  });

  it('can estimate all attributes', () => {
    const serverData = { counter: 12 };
    const pendingOps = [{ counter: new ParseOps.IncrementOp(2), name: new ParseOps.SetOp('foo') }];
    expect(ObjectStateMutations.estimateAttributes(serverData, pendingOps, 'someClass', 'someId')).toEqual({
      counter: 14,
      name: 'foo'
    });

    pendingOps.push({ counter: new ParseOps.IncrementOp(1), name: new ParseOps.SetOp('override') });
    expect(ObjectStateMutations.estimateAttributes(serverData, pendingOps, 'someClass', 'someId')).toEqual({
      counter: 15,
      name: 'override'
    });

    pendingOps.push({ likes: new ParseOps.RelationOp([], []) });
    const attributes = ObjectStateMutations.estimateAttributes(serverData, pendingOps, 'someClass', 'someId');
    expect(attributes.likes.parent.id).toBe('someId');
    expect(attributes.likes.parent.className).toBe('someClass');
    expect(attributes.likes.key).toBe('likes');
  });

  it('can estimate attributes for nested documents', () => {
    const serverData = { objectField: { counter: 10, letter: 'a' } };
    let pendingOps = [{ 'objectField.counter': new ParseOps.IncrementOp(2) }];
    expect(ObjectStateMutations.estimateAttributes(serverData, pendingOps, 'someClass', 'someId')).toEqual({
      objectField: {
        counter: 12,
<<<<<<< HEAD
        letter: 'a',
=======
        letter: 'a'
>>>>>>> f443834d
      },
    });
    pendingOps = [{ 'objectField.counter': new ParseOps.SetOp(20) }];
    expect(ObjectStateMutations.estimateAttributes(serverData, pendingOps, 'someClass', 'someId')).toEqual({
      objectField: {
        counter: 20,
<<<<<<< HEAD
        letter: 'a',
=======
        letter: 'a'
>>>>>>> f443834d
      },
    });
  });

  it('can commit changes from the server', () => {
    const serverData = {};
    const objectCache = {};
    ObjectStateMutations.commitServerChanges(serverData, objectCache, { name: 'foo', data: { count: 5 } });
    expect(serverData).toEqual({ name: 'foo', data: { count: 5 } });
    expect(objectCache).toEqual({ data: '{"count":5}' });
  });

  it('can generate a default state for implementations', () => {
    expect(ObjectStateMutations.defaultState()).toEqual({
      serverData: {},
      pendingOps: [{}],
      objectCache: {},
      tasks: new TaskQueue(),
      existed: false
    });
  });
});<|MERGE_RESOLUTION|>--- conflicted
+++ resolved
@@ -125,22 +125,14 @@
     expect(ObjectStateMutations.estimateAttributes(serverData, pendingOps, 'someClass', 'someId')).toEqual({
       objectField: {
         counter: 12,
-<<<<<<< HEAD
-        letter: 'a',
-=======
         letter: 'a'
->>>>>>> f443834d
       },
     });
     pendingOps = [{ 'objectField.counter': new ParseOps.SetOp(20) }];
     expect(ObjectStateMutations.estimateAttributes(serverData, pendingOps, 'someClass', 'someId')).toEqual({
       objectField: {
         counter: 20,
-<<<<<<< HEAD
-        letter: 'a',
-=======
         letter: 'a'
->>>>>>> f443834d
       },
     });
   });
