--- conflicted
+++ resolved
@@ -337,7 +337,6 @@
       });
   });
 
-<<<<<<< HEAD
   it('fail login when invalid username or password is used', done => {
     ParseUser.enableUnsafeCurrentUser();
     ParseUser._clearCache();
@@ -444,10 +443,7 @@
     });
   });
 
-  it("preserves changes when logging in", (done) => {
-=======
   it('preserves changes when logging in', done => {
->>>>>>> 479961fb
     ParseUser.enableUnsafeCurrentUser();
     ParseUser._clearCache();
     CoreManager.setRESTController({
