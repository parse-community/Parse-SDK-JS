/**
 * Copyright (c) 2015-present, Parse, LLC.
 * All rights reserved.
 *
 * This source code is licensed under the BSD-style license found in the
 * LICENSE file in the root directory of this source tree. An additional grant
 * of patent rights can be found in the PATENTS file in the same directory.
 */

jest.autoMockOff();

const ParseFile = require('../ParseFile').default;
const CoreManager = require('../CoreManager');

function generateSaveMock(prefix) {
<<<<<<< HEAD
  return function(name, payload, progress) {
    // When save is called with a progress callback, call it with 0.5
    if (typeof progress === "function") {
      progress(0.5);
    }
    return ParsePromise.as({
=======
  return function(name) {
    return Promise.resolve({
>>>>>>> cea20a6b
      name: name,
      url: prefix + name
    });
  };
}

const defaultController = CoreManager.getFileController();

describe('ParseFile', () => {
  beforeEach(() => {
    CoreManager.setFileController({
      saveFile: generateSaveMock('http://files.parsetfss.com/a/'),
      saveBase64: generateSaveMock('http://files.parsetfss.com/a/')
    });
  });

  it('can create files with base64 encoding', () => {
    const file = new ParseFile('parse.txt', { base64: 'ParseA==' });
    expect(file._source.base64).toBe('ParseA==');
    expect(file._source.type).toBe('');
  });

  it('can extract data type from base64', () => {
    const file = new ParseFile('parse.txt', {
      base64: 'data:image/png;base64,ParseA=='
    });
    expect(file._source.base64).toBe('ParseA==');
    expect(file._source.type).toBe('image/png');
  });

  it('can extract data type from base64 with data type containing a number', () => {
    const file = new ParseFile('parse.m4a', {
      base64: 'data:audio/m4a;base64,ParseA=='
    });
    expect(file._source.base64).toBe('ParseA==');
    expect(file._source.type).toBe('audio/m4a');
  });

  it('can extract data type from base64 with a complex mime type', () => {
    const file = new ParseFile('parse.kml', {
      base64: 'data:application/vnd.google-earth.kml+xml;base64,ParseA=='
    });
    expect(file._source.base64).toBe('ParseA==');
    expect(file._source.type).toBe('application/vnd.google-earth.kml+xml');
  });

  it('can extract data type from base64 with a charset param', () => {
    const file = new ParseFile('parse.kml', {
      base64: 'data:application/vnd.3gpp.pic-bw-var;charset=utf-8;base64,ParseA=='
    });
    expect(file._source.base64).toBe('ParseA==');
    expect(file._source.type).toBe('application/vnd.3gpp.pic-bw-var');
  });

  it('can create files with byte arrays', () => {
    const file = new ParseFile('parse.txt', [61, 170, 236, 120]);
    expect(file._source.base64).toBe('ParseA==');
    expect(file._source.type).toBe('');
  });

  it('can create files with all types of characters', () => {
    const file = new ParseFile('parse.txt', [11, 239, 191, 215, 80, 52]);
    expect(file._source.base64).toBe('C++/11A0');
    expect(file._source.type).toBe('');
  });

  it('can create an empty file', () => {
    const file = new ParseFile('parse.txt');
    expect(file.name()).toBe('parse.txt');
    expect(file.url()).toBe(undefined);
  });

  it('throws when creating a file with invalid data', () => {
    expect(function() {
      new ParseFile('parse.txt', 12);
    }).toThrow('Cannot create a Parse.File with that data.');

    expect(function() {
      new ParseFile('parse.txt', null);
    }).toThrow('Cannot create a Parse.File with that data.');

    expect(function() {
      new ParseFile('parse.txt', 'string');
    }).toThrow('Cannot create a Parse.File with that data.');
  });

  it('returns secure url when specified', () => {
    const file = new ParseFile('parse.txt', { base64: 'ParseA==' });
    return file.save().then(function(result) {
      expect(result).toBe(file);
      expect(result.url({ forceSecure: true }))
        .toBe('https://files.parsetfss.com/a/parse.txt');
    });
  });

  it('returns undefined when there is no url', () => {
    const file = new ParseFile('parse.txt', { base64: 'ParseA==' });
    expect(file.url({ forceSecure: true })).toBeUndefined();
  });

  it('updates fields when saved', () => {
    const file = new ParseFile('parse.txt', { base64: 'ParseA==' });
    expect(file.name()).toBe('parse.txt');
    expect(file.url()).toBe(undefined);
    return file.save().then(function(result) {
      expect(result).toBe(file);
      expect(result.name()).toBe('parse.txt');
      expect(result.url()).toBe('http://files.parsetfss.com/a/parse.txt');
    });
  });

  it('generates a JSON representation', () => {
    const file = new ParseFile('parse.txt', { base64: 'ParseA==' });
    return file.save().then(function(result) {
      expect(result.toJSON()).toEqual({
        __type: 'File',
        name: 'parse.txt',
        url: 'http://files.parsetfss.com/a/parse.txt'
      });
    });
  });

  it('can construct a file from a JSON object', () => {
    const f = ParseFile.fromJSON({
      __type: 'File',
      name: 'parse.txt',
      url: 'http://files.parsetfss.com/a/parse.txt'
    });
    expect(f).toBeTruthy();
    expect(f.name()).toBe('parse.txt');
    expect(f.url()).toBe('http://files.parsetfss.com/a/parse.txt');

    expect(ParseFile.fromJSON.bind(null, {}))
      .toThrow('JSON object does not represent a ParseFile');
  });

  it('can test equality against another ParseFile', () => {
    let a = new ParseFile('parse.txt', [61, 170, 236, 120]);
    let b = new ParseFile('parse.txt', [61, 170, 236, 120]);

    expect(a.equals(a)).toBe(true);
    // unsaved files are never equal
    expect(a.equals(b)).toBe(false);
    expect(b.equals(a)).toBe(false);

    a = ParseFile.fromJSON({
      __type: 'File',
      name: 'parse.txt',
      url: 'http://files.parsetfss.com/a/parse.txt'
    });
    b = ParseFile.fromJSON({
      __type: 'File',
      name: 'parse.txt',
      url: 'http://files.parsetfss.com/a/parse.txt'
    });

    expect(a.equals(b)).toBe(true);
    expect(b.equals(a)).toBe(true);

    b = ParseFile.fromJSON({
      __type: 'File',
      name: 'parse.txt',
      url: 'http://files.parsetfss.com/b/parse.txt'
    });

    expect(a.equals(b)).toBe(false);
    expect(b.equals(a)).toBe(false);
  });

  it('reports progress during save when source is a File', () => {
    var file = new ParseFile('progress.txt', new File(["Parse"], "progress.txt"));

    var options = {
      progress: function(){}
    };
    spyOn(options, 'progress');

    return file.save(options).then(function(f) {
      expect(options.progress).toHaveBeenCalledWith(0.5);
      expect(f).toBe(file);
      expect(f.name()).toBe('progress.txt');
      expect(f.url()).toBe('http://files.parsetfss.com/a/progress.txt');
    });
  });
});

describe('FileController', () => {
  beforeEach(() => {
    CoreManager.setFileController(defaultController);
    const request = function(method, path) {
      const name = path.substr(path.indexOf('/') + 1);
      return Promise.resolve({
        name: name,
        url: 'https://files.parsetfss.com/a/' + name
      });
    };
    const ajax = function(method, path) {
      const name = path.substr(path.indexOf('/') + 1);
      return Promise.resolve({
        response: {
          name: name,
          url: 'https://files.parsetfss.com/a/' + name
        }
      });
    };
    CoreManager.setRESTController({ request: request, ajax: ajax });
  });

  it('saves files created with bytes', () => {
    const file = new ParseFile('parse.txt', [61, 170, 236, 120]);
    return file.save().then(function(f) {
      expect(f).toBe(file);
      expect(f.name()).toBe('parse.txt');
      expect(f.url()).toBe('https://files.parsetfss.com/a/parse.txt');
    });
  });

  it('saves files via ajax', () => {
    const file = new ParseFile('parse.txt', [61, 170, 236, 120]);
    file._source.format = 'file';

    return file.save().then(function(f) {
      expect(f).toBe(file);
      expect(f.name()).toBe('/api.parse.com/1/files/parse.txt');
      expect(f.url()).toBe('https://files.parsetfss.com/a//api.parse.com/1/files/parse.txt');
    });
  });
});<|MERGE_RESOLUTION|>--- conflicted
+++ resolved
@@ -13,17 +13,12 @@
 const CoreManager = require('../CoreManager');
 
 function generateSaveMock(prefix) {
-<<<<<<< HEAD
   return function(name, payload, progress) {
     // When save is called with a progress callback, call it with 0.5
     if (typeof progress === "function") {
       progress(0.5);
     }
     return ParsePromise.as({
-=======
-  return function(name) {
-    return Promise.resolve({
->>>>>>> cea20a6b
       name: name,
       url: prefix + name
     });
