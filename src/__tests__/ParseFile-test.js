/**
 * Copyright (c) 2015-present, Parse, LLC.
 * All rights reserved.
 *
 * This source code is licensed under the BSD-style license found in the
 * LICENSE file in the root directory of this source tree. An additional grant
 * of patent rights can be found in the PATENTS file in the same directory.
 */
/* global File */
jest.autoMockOff();
jest.mock('http');
jest.mock('https');

const ParseError = require('../ParseError').default;
const ParseFile = require('../ParseFile').default;
const CoreManager = require('../CoreManager');
const EventEmitter = require('../EventEmitter');

const mockHttp = require('http');
const mockHttps = require('https');

function generateSaveMock(prefix) {
  return function(name, payload, options) {
    if (options && typeof options.progress === 'function') {
      options.progress(0.5);
    }
    return Promise.resolve({
      name: name,
      url: prefix + name,
    });
  };
}

const defaultController = CoreManager.getFileController();

describe('ParseFile', () => {
  beforeEach(() => {
    CoreManager.setFileController({
      saveFile: generateSaveMock('http://files.parsetfss.com/a/'),
      saveBase64: generateSaveMock('http://files.parsetfss.com/a/'),
      download: () => Promise.resolve({
        base64: 'ParseA==',
        contentType: 'image/png',
      }),
    });
  });

  afterEach(() => {
    process.env.PARSE_BUILD = 'node';
  });

  it('can create files with base64 encoding', () => {
    const file = new ParseFile('parse.txt', { base64: 'ParseA==' });
    expect(file._source.base64).toBe('ParseA==');
    expect(file._source.type).toBe('');
  });

  it('can extract data type from base64', () => {
    const file = new ParseFile('parse.txt', {
      base64: 'data:image/png;base64,ParseA=='
    });
    expect(file._source.base64).toBe('ParseA==');
    expect(file._source.type).toBe('image/png');
  });

  it('can create files with file uri', () => {
    const file = new ParseFile('parse-image', { uri:'http://example.com/image.png' });
    expect(file._source.format).toBe('uri');
    expect(file._source.uri).toBe('http://example.com/image.png');
  });

  it('can extract data type from base64 with data type containing a number', () => {
    const file = new ParseFile('parse.m4a', {
      base64: 'data:audio/m4a;base64,ParseA=='
    });
    expect(file._source.base64).toBe('ParseA==');
    expect(file._source.type).toBe('audio/m4a');
  });

  it('can extract data type from base64 with a complex mime type', () => {
    const file = new ParseFile('parse.kml', {
      base64: 'data:application/vnd.google-earth.kml+xml;base64,ParseA=='
    });
    expect(file._source.base64).toBe('ParseA==');
    expect(file._source.type).toBe('application/vnd.google-earth.kml+xml');
  });

  it('can extract data type from base64 with a charset param', () => {
    const file = new ParseFile('parse.kml', {
      base64: 'data:application/vnd.3gpp.pic-bw-var;charset=utf-8;base64,ParseA=='
    });
    expect(file._source.base64).toBe('ParseA==');
    expect(file._source.type).toBe('application/vnd.3gpp.pic-bw-var');
  });

  it('can create files with byte arrays', () => {
    const file = new ParseFile('parse.txt', [61, 170, 236, 120]);
    expect(file._source.base64).toBe('ParseA==');
    expect(file._source.type).toBe('');
  });

  it('can create files with all types of characters', () => {
    const file = new ParseFile('parse.txt', [11, 239, 191, 215, 80, 52]);
    expect(file._source.base64).toBe('C++/11A0');
    expect(file._source.type).toBe('');
  });

  it('can create an empty file', () => {
    const file = new ParseFile('parse.txt');
    expect(file.name()).toBe('parse.txt');
    expect(file.url()).toBe(undefined);
  });

  it('throws when creating a file with invalid data', () => {
    expect(function() {
      new ParseFile('parse.txt', 12);
    }).toThrow('Cannot create a Parse.File with that data.');

    expect(function() {
      new ParseFile('parse.txt', null);
    }).toThrow('Cannot create a Parse.File with that data.');

    expect(function() {
      new ParseFile('parse.txt', 'string');
    }).toThrow('Cannot create a Parse.File with that data.');
  });

  it('returns secure url when specified', () => {
    const file = new ParseFile('parse.txt', { base64: 'ParseA==' });
    return file.save().then(function(result) {
      expect(result).toBe(file);
      expect(result.url({ forceSecure: true }))
        .toBe('https://files.parsetfss.com/a/parse.txt');
    });
  });

  it('returns undefined when there is no url', () => {
    const file = new ParseFile('parse.txt', { base64: 'ParseA==' });
    expect(file.url({ forceSecure: true })).toBeUndefined();
  });

  it('updates fields when saved', () => {
    const file = new ParseFile('parse.txt', { base64: 'ParseA==' });
    expect(file.name()).toBe('parse.txt');
    expect(file.url()).toBe(undefined);
    return file.save().then(function(result) {
      expect(result).toBe(file);
      expect(result.name()).toBe('parse.txt');
      expect(result.url()).toBe('http://files.parsetfss.com/a/parse.txt');
    });
  });

  it('updates fields when saved with uri', () => {
    const file = new ParseFile('parse.png', { uri: 'https://example.com/image.png' });
    expect(file.name()).toBe('parse.png');
    expect(file.url()).toBe(undefined);
    return file.save().then(function(result) {
      expect(result).toBe(file);
      expect(result.name()).toBe('parse.png');
      expect(result.url()).toBe('http://files.parsetfss.com/a/parse.png');
    });
  });

  it('generates a JSON representation', () => {
    const file = new ParseFile('parse.txt', { base64: 'ParseA==' });
    return file.save().then(function(result) {
      expect(result.toJSON()).toEqual({
        __type: 'File',
        name: 'parse.txt',
        url: 'http://files.parsetfss.com/a/parse.txt'
      });
    });
  });

  it('can construct a file from a JSON object', () => {
    const f = ParseFile.fromJSON({
      __type: 'File',
      name: 'parse.txt',
      url: 'http://files.parsetfss.com/a/parse.txt'
    });
    expect(f).toBeTruthy();
    expect(f.name()).toBe('parse.txt');
    expect(f.url()).toBe('http://files.parsetfss.com/a/parse.txt');

    expect(ParseFile.fromJSON.bind(null, {}))
      .toThrow('JSON object does not represent a ParseFile');
  });

  it('can test equality against another ParseFile', () => {
    let a = new ParseFile('parse.txt', [61, 170, 236, 120]);
    let b = new ParseFile('parse.txt', [61, 170, 236, 120]);

    expect(a.equals(a)).toBe(true);
    // unsaved files are never equal
    expect(a.equals(b)).toBe(false);
    expect(b.equals(a)).toBe(false);

    a = ParseFile.fromJSON({
      __type: 'File',
      name: 'parse.txt',
      url: 'http://files.parsetfss.com/a/parse.txt'
    });
    b = ParseFile.fromJSON({
      __type: 'File',
      name: 'parse.txt',
      url: 'http://files.parsetfss.com/a/parse.txt'
    });

    expect(a.equals(b)).toBe(true);
    expect(b.equals(a)).toBe(true);

    b = ParseFile.fromJSON({
      __type: 'File',
      name: 'parse.txt',
      url: 'http://files.parsetfss.com/b/parse.txt'
    });

    expect(a.equals(b)).toBe(false);
    expect(b.equals(a)).toBe(false);
  });

  it('reports progress during save when source is a File', () => {
    const file = new ParseFile('progress.txt', new File(["Parse"], "progress.txt"));

    const options = {
      progress: function(){}
    };
    jest.spyOn(options, 'progress');

    return file.save(options).then(function(f) {
      expect(options.progress).toHaveBeenCalledWith(0.5);
      expect(f).toBe(file);
      expect(f.name()).toBe('progress.txt');
      expect(f.url()).toBe('http://files.parsetfss.com/a/progress.txt');
    });
  });

  it('can cancel file upload', () => {
    const mockRequestTask = {
      abort: () => {},
    };
    CoreManager.setFileController({
      saveFile: function(name, payload, options) {
        options.requestTask(mockRequestTask);
        return Promise.resolve({});
      },
      saveBase64: () => {},
      download: () => {},
    });
    const file = new ParseFile('progress.txt', new File(["Parse"], "progress.txt"));

    jest.spyOn(mockRequestTask, 'abort');
    file.cancel();
    expect(mockRequestTask.abort).toHaveBeenCalledTimes(0);

    file.save();

    expect(file._requestTask).toEqual(mockRequestTask);
    file.cancel();
    expect(mockRequestTask.abort).toHaveBeenCalledTimes(1);
  });
});

describe('FileController', () => {
  beforeEach(() => {
    CoreManager.setFileController(defaultController);
    const request = function(method, path) {
      const name = path.substr(path.indexOf('/') + 1);
      return Promise.resolve({
        name: name,
        url: 'https://files.parsetfss.com/a/' + name
      });
    };
    const ajax = function(method, path) {
      const name = path.substr(path.indexOf('/') + 1);
      return Promise.resolve({
        response: {
          name: name,
          url: 'https://files.parsetfss.com/a/' + name
        }
      });
    };
    CoreManager.setRESTController({ request: request, ajax: ajax });
  });

  it('saves files created with bytes', () => {
    const file = new ParseFile('parse.txt', [61, 170, 236, 120]);
    return file.save().then(function(f) {
      expect(f).toBe(file);
      expect(f.name()).toBe('parse.txt');
      expect(f.url()).toBe('https://files.parsetfss.com/a/parse.txt');
    });
  });

  it('saves files via ajax', () => {
    const file = new ParseFile('parse.txt', [61, 170, 236, 120]);
    file._source.format = 'file';

    return file.save().then(function(f) {
      expect(f).toBe(file);
      expect(f.name()).toBe('/api.parse.com/1/files/parse.txt');
      expect(f.url()).toBe('https://files.parsetfss.com/a//api.parse.com/1/files/parse.txt');
    });
  });

  it('saveUri with uri type', async () => {
    const file = new ParseFile('parse.png', { uri: 'https://example.com/image.png' });
    const spy = jest.spyOn(
      defaultController,
      'download'
    )
      .mockImplementationOnce(() => {
        return Promise.resolve({
          base64: 'ParseA==',
          contentType: 'image/png',
        });
      });

    const spy2 = jest.spyOn(defaultController, 'saveBase64');
    await file.save();
    expect(defaultController.download).toHaveBeenCalledTimes(1);
    expect(defaultController.saveBase64).toHaveBeenCalledTimes(1);
    expect(defaultController.saveBase64.mock.calls[0][0]).toEqual('parse.png');
    expect(defaultController.saveBase64.mock.calls[0][1]).toEqual({
      format: 'base64', base64: 'ParseA==', type: 'image/png'
    });
    spy.mockRestore();
    spy2.mockRestore();
  });

  it('save with uri download abort', async () => {
    const file = new ParseFile('parse.png', { uri: 'https://example.com/image.png' });
    const spy = jest.spyOn(
      defaultController,
      'download'
    )
      .mockImplementationOnce(() => {
        return Promise.resolve({});
      });

    const spy2 = jest.spyOn(defaultController, 'saveBase64');
    await file.save();
    expect(defaultController.download).toHaveBeenCalledTimes(1);
    expect(defaultController.saveBase64).toHaveBeenCalledTimes(0);
    spy.mockRestore();
    spy2.mockRestore();
  });

  it('download with base64 http', async () => {
    defaultController._setXHR(null);
    const mockResponse = Object.create(EventEmitter.prototype);
    EventEmitter.call(mockResponse);
    mockResponse.setEncoding = function() {}
    mockResponse.headers = {
      'content-type': 'image/png'
    };
    const spy = jest.spyOn(mockHttp, 'get')
      .mockImplementationOnce((uri, cb) => {
        cb(mockResponse);
        mockResponse.emit('data', 'base64String');
        mockResponse.emit('end');
        return {
          on: function() {}
        };
      });

    const data = await defaultController.download('http://example.com/image.png');
    expect(data.base64).toBe('base64String');
    expect(data.contentType).toBe('image/png');
    expect(mockHttp.get).toHaveBeenCalledTimes(1);
    expect(mockHttps.get).toHaveBeenCalledTimes(0);
    spy.mockRestore();
  });

  it('download with base64 http abort', async () => {
    defaultController._setXHR(null);
    const mockRequest = Object.create(EventEmitter.prototype);
    const mockResponse = Object.create(EventEmitter.prototype);
    EventEmitter.call(mockRequest);
    EventEmitter.call(mockResponse);
    mockResponse.setEncoding = function() {}
    mockResponse.headers = {
      'content-type': 'image/png'
    };
    const spy = jest.spyOn(mockHttp, 'get')
      .mockImplementationOnce((uri, cb) => {
        cb(mockResponse);
        return mockRequest;
      });
    const options = {
      requestTask: () => {},
    };
    defaultController.download('http://example.com/image.png', options).then((data) => {
      expect(data).toEqual({});
    });
    mockRequest.emit('abort');
    spy.mockRestore();
  });

  it('download with base64 https', async () => {
    defaultController._setXHR(null);
    const mockResponse = Object.create(EventEmitter.prototype);
    EventEmitter.call(mockResponse);
    mockResponse.setEncoding = function() {}
    mockResponse.headers = {
      'content-type': 'image/png'
    };
    const spy = jest.spyOn(mockHttps, 'get')
      .mockImplementationOnce((uri, cb) => {
        cb(mockResponse);
        mockResponse.emit('data', 'base64String');
        mockResponse.emit('end');
        return {
          on: function() {}
        };
      });

    const data = await defaultController.download('https://example.com/image.png');
    expect(data.base64).toBe('base64String');
    expect(data.contentType).toBe('image/png');
    expect(mockHttp.get).toHaveBeenCalledTimes(0);
    expect(mockHttps.get).toHaveBeenCalledTimes(1);
    spy.mockRestore();
  });

  it('download with ajax', async () => {
    const mockXHR = function () {
      return {
        DONE: 4,
        open: jest.fn(),
        send: jest.fn().mockImplementation(function() {
          this.response = [61, 170, 236, 120];
          this.readyState = 2;
          this.onreadystatechange();
          this.readyState = 4;
          this.onreadystatechange();
        }),
        getResponseHeader: function() {
          return 'image/png';
        }
      };
    };
    defaultController._setXHR(mockXHR);
    const options = {
      requestTask: () => {},
    };
    const data = await defaultController.download('https://example.com/image.png', options);
    expect(data.base64).toBe('ParseA==');
    expect(data.contentType).toBe('image/png');
  });

  it('download with ajax abort', async () => {
    const mockXHR = function () {
      return {
        open: jest.fn(),
        send: jest.fn().mockImplementation(function() {
          this.response = [61, 170, 236, 120];
          this.readyState = 2;
          this.onreadystatechange();
        }),
        getResponseHeader: function() {
          return 'image/png';
        },
        abort: function() {
          this.status = 0;
          this.response = undefined;
          this.readyState = 4;
          this.onreadystatechange()
        }
      };
    };
    defaultController._setXHR(mockXHR);
    let _requestTask;
    const options = {
      requestTask: (task) => _requestTask = task,
    };
    defaultController.download('https://example.com/image.png', options).then((data) => {
      expect(data).toEqual({});
    });
    _requestTask.abort();
  });

  it('download with ajax error', async () => {
    const mockXHR = function () {
      return {
        open: jest.fn(),
        send: jest.fn().mockImplementation(function() {
          this.onerror('error thrown');
        })
      };
    };
    defaultController._setXHR(mockXHR);
    const options = {
      requestTask: () => {},
    };
    try {
      await defaultController.download('https://example.com/image.png', options);
    } catch (e) {
      expect(e).toBe('error thrown');
    }
  });

  it('download with xmlhttprequest unsupported', async () => {
    defaultController._setXHR(null);
    process.env.PARSE_BUILD = 'browser';
    try {
      await defaultController.download('https://example.com/image.png');
    } catch (e) {
      expect(e).toBe('Cannot make a request: No definition of XMLHttpRequest was found.');
    }
  });

  it('getData', async () => {
    const file = new ParseFile('parse.png', [61, 170, 236, 120]);
    const data = await file.getData();
    expect(data).toBe('ParseA==');
  });

  it('getData unsaved file', async () => {
    const file = new ParseFile('parse.png');
    try {
      await file.getData();
    } catch (e) {
      expect(e.message).toBe('Cannot retrieve data for unsaved ParseFile.');
    }
  });

  it('getData via download', async () => {
    const file = new ParseFile('parse.txt', { base64: 'ParseA==' });
    file._data = null;
    const result = await file.save();

    const spy = jest.spyOn(
      defaultController,
      'download'
    )
      .mockImplementationOnce((uri, options) => {
        options.requestTask(null);
        return Promise.resolve({
          base64: 'ParseA==',
          contentType: 'image/png',
        });
      });

    const data = await result.getData();
    expect(defaultController.download).toHaveBeenCalledTimes(1);
    expect(data).toBe('ParseA==');
    spy.mockRestore();
  });

  it('saves files via ajax with sessionToken option', () => {
    const request = function(method, path) {
      const name = path.substr(path.indexOf('/') + 1);
      return Promise.resolve({
        name: name,
        url: 'https://files.parsetfss.com/a/' + name
      });
    };
    const ajax = function(method, path, data, headers) {
      expect(headers['X-Parse-Session-Token']).toBe('testing_sessionToken')
      const name = path.substr(path.indexOf('/') + 1);
      return Promise.resolve({
        response: {
          name: name,
          url: 'https://files.parsetfss.com/a/' + name
        }
      });
    };
    CoreManager.setRESTController({ request, ajax });
    const file = new ParseFile('parse.txt', [61, 170, 236, 120]);
    file._source.format = 'file';

    return file.save({ sessionToken: 'testing_sessionToken' }).then(function(f) {
      expect(f).toBe(file);
      expect(f.name()).toBe('/api.parse.com/1/files/parse.txt');
      expect(f.url()).toBe('https://files.parsetfss.com/a//api.parse.com/1/files/parse.txt');
    });
  });

  it('saves files via ajax currentUser sessionToken', () => {
    CoreManager.set('UserController', {
      currentUserAsync() {
        return Promise.resolve({
          getSessionToken() {
            return 'currentUserToken';
          }
        });
      }
    });
    const request = function(method, path) {
      const name = path.substr(path.indexOf('/') + 1);
      return Promise.resolve({
        name: name,
        url: 'https://files.parsetfss.com/a/' + name
      });
    };
    const ajax = function(method, path, data, headers) {
      expect(headers['X-Parse-Session-Token']).toBe('currentUserToken')
      const name = path.substr(path.indexOf('/') + 1);
      return Promise.resolve({
        response: {
          name: name,
          url: 'https://files.parsetfss.com/a/' + name
        }
      });
    };
    CoreManager.setRESTController({ request, ajax });
    const file = new ParseFile('parse.txt', [61, 170, 236, 120]);
    file._source.format = 'file';

    return file.save().then(function(f) {
      expect(f).toBe(file);
      expect(f.name()).toBe('/api.parse.com/1/files/parse.txt');
      expect(f.url()).toBe('https://files.parsetfss.com/a//api.parse.com/1/files/parse.txt');
    });
  });

  it('should throw error if file deleted without name', async (done) => {
    const file = new ParseFile('', [1, 2, 3]);
    try {
      await file.destroy();
    } catch (e) {
<<<<<<< HEAD
      expect(e.message).toBe('Cannot delete an unnamed ParseFile');
=======
      expect(e.message).toBe('Cannot delete an unsaved ParseFile.');
>>>>>>> fada61e2
      done();
    }
  });

  it('should delete file', async () => {
    const file = new ParseFile('filename', [1, 2, 3]);
<<<<<<< HEAD
    const request = jest.fn().mockResolvedValueOnce({ foo: 'bar' });
    CoreManager.setRESTController({ request, ajax: () => {} });
    const result = await file.destroy({ sessionToken: 'some-session-token' });
    expect(result).toEqual({ foo: 'bar' });
    expect(request).toHaveBeenCalledWith('DELETE', 'files/filename', {}, { sessionToken: 'some-session-token' });
=======
    const ajax = jest.fn().mockResolvedValueOnce({ foo: 'bar' });
    CoreManager.setRESTController({ ajax, request: () => {} });
    const result = await file.destroy();
    expect(result).toEqual(file);
    expect(ajax).toHaveBeenCalledWith('DELETE', 'https://api.parse.com/1/files/filename', '', {
      "X-Parse-Application-ID": null,
      "X-Parse-Master-Key": null,
    });
  });

  it('should handle delete file error', async () => {
    const file = new ParseFile('filename', [1, 2, 3]);
    const ajax = jest.fn().mockResolvedValueOnce(Promise.reject(new ParseError(403, 'Cannot delete file.')));
    const handleError = jest.fn();
    CoreManager.setRESTController({ ajax, request: () => {}, handleError });
    const result = await file.destroy();
    expect(result).toEqual(file);
    expect(ajax).toHaveBeenCalledWith('DELETE', 'https://api.parse.com/1/files/filename', '', {
      "X-Parse-Application-ID": null,
      "X-Parse-Master-Key": null,
    });
    expect(handleError).toHaveBeenCalled();
  });

  it('should handle delete file error invalid server response', async () => {
    const file = new ParseFile('filename', [1, 2, 3]);
    const response = null;
    const ajax = jest.fn().mockResolvedValueOnce(Promise.reject(response));
    const handleError = jest.fn();
    CoreManager.setRESTController({ ajax, request: () => {}, handleError });
    const result = await file.destroy();
    expect(result).toEqual(file);
    expect(ajax).toHaveBeenCalledWith('DELETE', 'https://api.parse.com/1/files/filename', '', {
      "X-Parse-Application-ID": null,
      "X-Parse-Master-Key": null,
    });
    expect(handleError).not.toHaveBeenCalled();
>>>>>>> fada61e2
  });
});<|MERGE_RESOLUTION|>--- conflicted
+++ resolved
@@ -620,24 +620,13 @@
     try {
       await file.destroy();
     } catch (e) {
-<<<<<<< HEAD
-      expect(e.message).toBe('Cannot delete an unnamed ParseFile');
-=======
       expect(e.message).toBe('Cannot delete an unsaved ParseFile.');
->>>>>>> fada61e2
       done();
     }
   });
 
   it('should delete file', async () => {
     const file = new ParseFile('filename', [1, 2, 3]);
-<<<<<<< HEAD
-    const request = jest.fn().mockResolvedValueOnce({ foo: 'bar' });
-    CoreManager.setRESTController({ request, ajax: () => {} });
-    const result = await file.destroy({ sessionToken: 'some-session-token' });
-    expect(result).toEqual({ foo: 'bar' });
-    expect(request).toHaveBeenCalledWith('DELETE', 'files/filename', {}, { sessionToken: 'some-session-token' });
-=======
     const ajax = jest.fn().mockResolvedValueOnce({ foo: 'bar' });
     CoreManager.setRESTController({ ajax, request: () => {} });
     const result = await file.destroy();
@@ -675,6 +664,5 @@
       "X-Parse-Master-Key": null,
     });
     expect(handleError).not.toHaveBeenCalled();
->>>>>>> fada61e2
   });
 });