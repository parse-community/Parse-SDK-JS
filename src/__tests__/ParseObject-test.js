--- conflicted
+++ resolved
@@ -35,10 +35,6 @@
 
 jest.useFakeTimers();
 
-<<<<<<< HEAD
-var queryResults = [];
-var mockQuery = function(className) {
-=======
 const mockRelation = function(parent, key) {
   this.parentClass = parent.className;
   this.parentId = parent.id;
@@ -50,7 +46,6 @@
 jest.setMock('../ParseRelation', mockRelation);
 
 const mockQuery = function(className) {
->>>>>>> cea20a6b
   this.className = className;
 };
 mockQuery.prototype.containedIn = function(field, ids) {
@@ -510,14 +505,9 @@
     expect(o.relation.bind(o, 'age')).toThrow(
       'Called relation() on non-relation field age'
     );
-<<<<<<< HEAD
-    var rel = o.relation('friends');
-    expect(rel.parent).toBe(o);
-=======
     const rel = o.relation('friends');
     expect(rel.parentClass).toBe('Person');
     expect(rel.parentId).toBe('AA');
->>>>>>> cea20a6b
     expect(rel.key).toBe('friends');
     const friend = new ParseObject('Person');
     friend.id = 'BB';
