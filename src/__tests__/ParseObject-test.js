/**
 * Copyright (c) 2015-present, Parse, LLC.
 * All rights reserved.
 *
 * This source code is licensed under the BSD-style license found in the
 * LICENSE file in the root directory of this source tree. An additional grant
 * of patent rights can be found in the PATENTS file in the same directory.
 */

jest.dontMock('../arrayContainsObject');
jest.dontMock('../canBeSerialized');
jest.dontMock('../CoreManager');
jest.dontMock('../promiseUtils');
jest.dontMock('../decode');
jest.dontMock('../encode');
jest.dontMock('../equals');
jest.dontMock('../escape');
jest.dontMock('../ObjectStateMutations');
jest.dontMock('../parseDate');
jest.dontMock('../ParseError');
jest.dontMock('../ParseFile');
jest.dontMock('../ParseGeoPoint');
jest.dontMock('../ParseObject');
jest.dontMock('../ParseOp');
jest.dontMock('../ParsePolygon');
jest.dontMock('../ParseRelation');
jest.dontMock('../RESTController');
jest.dontMock('../SingleInstanceStateController');
jest.dontMock('../TaskQueue');
jest.dontMock('../unique');
jest.dontMock('../UniqueInstanceStateController');
jest.dontMock('../unsavedChildren');
jest.dontMock('../ParseACL');
jest.dontMock('../LocalDatastore');

jest.mock('uuid/v4', () => {
  let value = 0;
  return () => value++;
});
jest.dontMock('./test_helpers/mockXHR');

jest.useFakeTimers();

const mockRelation = function (parent, key) {
  // The parent and key fields will be populated by the parent
  if (parent) {
    this.parentClass = parent.className;
    this.parentId = parent.id;
  }
  this.key = key;
};
mockRelation.prototype.add = function (obj) {
  this.targetClassName = obj.className;
};
mockRelation.prototype.toJSON = function () {
  return {
    __type: 'Relation',
    className: this.targetClassName,
  };
};
mockRelation.prototype._ensureParentAndKey = function (parent, key) {
  this.key = this.key || key;
  if (this.key !== key) {
    throw new Error('Internal Error. Relation retrieved from two different keys.');
  }
  if (this.parent) {
    if (this.parent.className !== parent.className) {
      throw new Error('Internal Error. Relation retrieved from two different Objects.');
    }
    if (this.parent.id) {
      if (this.parent.id !== parent.id) {
        throw new Error('Internal Error. Relation retrieved from two different Objects.');
      }
    } else if (parent.id) {
      this.parent = parent;
    }
  } else {
    this.parent = parent;
  }
};
jest.setMock('../ParseRelation', mockRelation);

const mockQuery = function (className) {
  this.className = className;
};
mockQuery.prototype.containedIn = function (field, ids) {
  this.results = [];
  ids.forEach(id => {
    this.results.push(
      ParseObject.fromJSON({
        className: this.className,
        objectId: id,
      })
    );
  });
};

mockQuery.prototype.include = function (keys) {
  this._include = keys;
};

mockQuery.prototype.find = function () {
  return Promise.resolve(this.results);
};
mockQuery.prototype.get = function (id) {
  const object = ParseObject.fromJSON({
    className: this.className,
    objectId: id,
  });
  return Promise.resolve(object);
};
jest.setMock('../ParseQuery', mockQuery);

import { DEFAULT_PIN, PIN_PREFIX } from '../LocalDatastoreUtils';

const mockLocalDatastore = {
  isEnabled: false,
  fromPinWithName: jest.fn(),
  pinWithName: jest.fn(),
  unPinWithName: jest.fn(),
  _handlePinAllWithName: jest.fn(),
  _handleUnPinAllWithName: jest.fn(),
  _getAllContent: jest.fn(),
  _serializeObjectsFromPinName: jest.fn(),
  _serializeObject: jest.fn(),
  _transverseSerializeObject: jest.fn(),
  _updateObjectIfPinned: jest.fn(),
  _destroyObjectIfPinned: jest.fn(),
  _updateLocalIdForObject: jest.fn(),
  updateFromServer: jest.fn(),
  _clear: jest.fn(),
  getKeyForObject: jest.fn(),
  checkIfEnabled: jest.fn(() => {
    if (!mockLocalDatastore.isEnabled) {
      console.error('Parse.enableLocalDatastore() must be called first');
    }
    return mockLocalDatastore.isEnabled;
  }),
};
jest.setMock('../LocalDatastore', mockLocalDatastore);

const CoreManager = require('../CoreManager');
const EventuallyQueue = require('../EventuallyQueue');
const ParseACL = require('../ParseACL').default;
const ParseError = require('../ParseError').default;
const ParseFile = require('../ParseFile').default;
const ParseGeoPoint = require('../ParseGeoPoint').default;
const ParsePolygon = require('../ParsePolygon').default;
const ParseObject = require('../ParseObject').default;
const ParseOp = require('../ParseOp');
const RESTController = require('../RESTController');
const SingleInstanceStateController = require('../SingleInstanceStateController');
const unsavedChildren = require('../unsavedChildren').default;

const mockXHR = require('./test_helpers/mockXHR');

CoreManager.setLocalDatastore(mockLocalDatastore);
CoreManager.setRESTController(RESTController);
CoreManager.setInstallationController({
  currentInstallationId() {
    return Promise.resolve('iid');
  },
});
CoreManager.set('APPLICATION_ID', 'A');
CoreManager.set('JAVASCRIPT_KEY', 'B');
CoreManager.set('MASTER_KEY', 'C');
CoreManager.set('VERSION', 'V');

const { SetOp, UnsetOp, IncrementOp } = require('../ParseOp');

function flushPromises() {
  return new Promise(resolve => setImmediate(resolve));
}

describe('ParseObject', () => {
  beforeEach(() => {
    ParseObject.enableSingleInstance();
    jest.clearAllMocks();
  });

  it('is initially created with no Id', () => {
    const o = new ParseObject('Item');
    expect(o.id).toBe(undefined);
    expect(o._localId).toBe(undefined);
    expect(o.dirty()).toBe(true);
  });

  it('can be created with initial attributes', () => {
    const o = new ParseObject({
      className: 'Item',
      value: 12,
    });
    expect(o.className).toBe('Item');
    expect(o.attributes).toEqual({ value: 12 });
  });

  it('can be created with attributes parameter', () => {
    const o = new ParseObject('Item', {
      value: 12,
    });
    expect(o.className).toBe('Item');
    expect(o.attributes).toEqual({ value: 12 });
  });

  it('can ignore setting invalid key', () => {
    const o = new ParseObject('Item');
    const o2 = o.set(1234);
    expect(o).toEqual(o2);
  });

  it('can ignore setting createdAt', () => {
    const o = new ParseObject('Item');
    o.set('createdAt', '1234');
    expect(o.get('createdAt')).toEqual(undefined);
  });

  it('can handle setting relationOp', () => {
    const child = new ParseObject('Child');
    child.id = 'child1234';
    const relationOpJSON = { __op: 'AddRelation', objects: [child] };
    const o = new ParseObject('Item');
    o.set('friends', relationOpJSON);
    o._handleSaveResponse({});
    expect(o.get('friends').targetClassName).toBe('Child');
  });

  it('cannot create with invalid attributes', () => {
    expect(() => {
      new ParseObject({
        className: 'Item',
        'invalid#name': 'foo',
      });
    }).toThrow("Can't create an invalid Parse Object");
  });

  it('can ignore validation if ignoreValidation option is provided', () => {
    class ValidatedObject extends ParseObject {
      validate(attrs) {
        if (attrs.hasOwnProperty('badAttr')) {
          return 'you have the bad attr';
        }
      }
    }

    const o = new ValidatedObject(
      {
        className: 'Item',
        value: 12,
        badAttr: true,
      },
      { ignoreValidation: true }
    );

    expect(o.attributes.value).toBe(12);
    expect(o.attributes.badAttr).toBe(true);
  });

  it('can be inflated from server JSON', () => {
    const date = new Date();
    const json = {
      className: 'Item',
      createdAt: '2013-12-14T04:51:19Z',
      objectId: 'I1',
      size: 'medium',
      date: date
    };
    const o = ParseObject.fromJSON(json);
    expect(o.className).toBe('Item');
    expect(o.id).toBe('I1');
    expect(o.attributes).toEqual({
      size: 'medium',
      createdAt: new Date(Date.UTC(2013, 11, 14, 4, 51, 19)),
      updatedAt: new Date(Date.UTC(2013, 11, 14, 4, 51, 19)),
      date
    });
    expect(o.dirty()).toBe(false);
    expect(o.get('date')).toBeInstanceOf(Date);
<<<<<<< HEAD
  });

  it('can be dirty with fromJSON', () => {
    const date = new Date();
    const json = {
      className: 'Item',
      createdAt: '2013-12-14T04:51:19Z',
      objectId: 'I1',
      size: 'medium',
      date: date
    };
    const o = ParseObject.fromJSON(json, false, true);
    expect(o.className).toBe('Item');
    expect(o.id).toBe('I1');
    expect(o.attributes).toEqual({
      size: 'medium',
      createdAt: new Date(Date.UTC(2013, 11, 14, 4, 51, 19)),
      updatedAt: new Date(Date.UTC(2013, 11, 14, 4, 51, 19)),
      date
    });
    expect(o.dirty()).toBe(true);
    expect(o.dirtyKeys()).toEqual([ 'size', 'date' ]);
=======
>>>>>>> 832de922
  });

  it('can override old data when inflating from the server', () => {
    const o = ParseObject.fromJSON({
      className: 'Item',
      objectId: 'I01',
      size: 'small',
    });
    expect(o.get('size')).toBe('small');
    const o2 = ParseObject.fromJSON(
      {
        className: 'Item',
        objectId: 'I01',
        disabled: true,
      },
      true
    );
    expect(o.get('disabled')).toBe(true);
    expect(o.get('size')).toBe(undefined);
    expect(o.has('size')).toBe(false);

    expect(o2.get('disabled')).toBe(true);
    expect(o2.get('size')).toBe(undefined);
    expect(o2.has('size')).toBe(false);
  });

  it('is given a local Id once dirtied', () => {
    const o = new ParseObject('Item');
    o.set('size', 'small');
    expect(o._localId).toBeTruthy();
  });

  it('has a read-only attributes property', () => {
    const o = new ParseObject('Item');
    o.set('size', 'small');
    expect(function () {
      o.attributes.size = 'large';
    }).toThrow();
  });

  it('exposes read-only createdAt and updatedAt', () => {
    const o = new ParseObject('Item');
    expect(o.get('createdAt')).toBe(undefined);
    expect(o.get('updatedAt')).toBe(undefined);
    const created = new Date();
    const updated = new Date();
    o._finishFetch({
      objectId: 'O1',
      createdAt: { __type: 'Date', iso: created.toISOString() },
      updatedAt: { __type: 'Date', iso: updated.toISOString() },
    });
    expect(o.get('createdAt')).toEqual(created);
    expect(o.get('updatedAt')).toEqual(updated);
    expect(o.createdAt).toEqual(created);
    expect(o.updatedAt).toEqual(updated);
  });

  it('fetch ACL from serverData', () => {
    const ACL = new ParseACL({ user1: { read: true } });
    const o = new ParseObject('Item');
    o._finishFetch({
      objectId: 'O1',
      ACL: { user1: { read: true } },
    });
    expect(o.getACL()).toEqual(ACL);
  });

  it('can be rendered to JSON', () => {
    let o = new ParseObject('Item');
    o.set({
      size: 'large',
      inStock: 18,
    });
    expect(o.toJSON()).toEqual({
      size: 'large',
      inStock: 18,
    });
    o = new ParseObject('Item');
    o._finishFetch({
      objectId: 'O2',
      size: 'medium',
      inStock: 12,
    });
    expect(o.id).toBe('O2');
    expect(o.toJSON()).toEqual({
      objectId: 'O2',
      size: 'medium',
      inStock: 12,
    });
  });

  it('encodes createdAt and updatedAt fields as strings', () => {
    const o = ParseObject.fromJSON({
      id: 'hasDates',
      className: 'Item',
      createdAt: {
        __type: 'Date',
        iso: new Date(Date.UTC(2015, 0, 1)).toJSON(),
      },
      updatedAt: {
        __type: 'Date',
        iso: new Date(Date.UTC(2015, 0, 1)).toJSON(),
      },
      foo: 'bar',
    });
    expect(o.toJSON()).toEqual({
      id: 'hasDates',
      createdAt: '2015-01-01T00:00:00.000Z',
      updatedAt: '2015-01-01T00:00:00.000Z',
      foo: 'bar',
    });
  });

  it('can convert to a pointer', () => {
    const o = new ParseObject('Item');
    expect(function () {
      o.toPointer();
    }).toThrow('Cannot create a pointer to an unsaved ParseObject');
    o.id = 'anObjectId';
    expect(o.toPointer()).toEqual({
      __type: 'Pointer',
      className: 'Item',
      objectId: 'anObjectId',
    });
  });

  it('can convert to a offline pointer', () => {
    const o = new ParseObject('Item');
    o.id = 'AnObjectId';
    expect(function () {
      o.toOfflinePointer();
    }).toThrow('Cannot create a offline pointer to a saved ParseObject');
    o._localId = 'local1234';
    expect(o.toOfflinePointer()).toEqual({
      __type: 'Object',
      className: 'Item',
      _localId: 'local1234',
    });
  });

  it('can test equality against another ParseObject', () => {
    const a = new ParseObject('Item');
    expect(a.equals(a)).toBe(true);
    const b = new ParseObject('Item');
    expect(a.equals(b)).toBe(false);
    expect(b.equals(a)).toBe(false);
    a.id = 'anObjectId';
    b.id = 'anObjectId';
    expect(a.equals(b)).toBe(true);
    expect(b.equals(a)).toBe(true);
  });

  it('can set a field', () => {
    const o = new ParseObject('Person');
    expect(o.attributes).toEqual({});
    o.set('name', 'Will');
    expect(o.attributes).toEqual({ name: 'Will' });
    expect(o.op('name') instanceof SetOp).toBe(true);
    expect(o.dirtyKeys()).toEqual(['name']);
    expect(o.dirty()).toBe(true);
    expect(o.dirty('name')).toBe(true);
    expect(o._getSaveJSON()).toEqual({ name: 'Will' });

    // set multiple fields at once
    o.set({ name: 'William', behavior: 'formal' });
    expect(o.attributes).toEqual({ name: 'William', behavior: 'formal' });
  });

  it('can set id with the objectId attribute', () => {
    const o = new ParseObject('Person');
    expect(o.attributes).toEqual({});
    expect(o.id).toBe(undefined);
    o.set({ objectId: 'oid' });
    expect(o.attributes).toEqual({});
    expect(o.id).toBe('oid');
  });

  it('can get an escaped version of a field', () => {
    const o = new ParseObject('Person');
    o.set('age', 28);
    o.set('phoneProvider', 'AT&T');
    o.set('objectField', { toString: 'hacking' });
    expect(o.escape('notSet')).toBe('');
    expect(o.escape('age')).toBe('28');
    expect(o.escape('phoneProvider')).toBe('AT&amp;T');
    expect(o.escape('objectField')).toBe('');
  });

  it('can tell if it has an attribute', () => {
    const o = new ParseObject('Person');
    o.set('age', 28);
    expect(o.has('name')).toBe(false);
    expect(o.has('age')).toBe(true);
  });

  it('can tell if a field is dirty', () => {
    const o = new ParseObject('Person');
    o._finishFetch({
      objectId: 'p99',
      age: 28,
      human: true,
      objectField: { foo: 'bar' },
    });
    expect(o.dirty()).toBe(false);
    expect(o.dirty('age')).toBe(false);
    expect(o.dirty('human')).toBe(false);
    expect(o.dirty('unset')).toBe(false);
    expect(o.dirty('objectField')).toBe(false);
    o.set('human', false);
    o.set('objectField', { foo: 'baz' });
    expect(o.dirty()).toBe(true);
    expect(o.dirty('age')).toBe(false);
    expect(o.dirty('human')).toBe(true);
    expect(o.dirty('unset')).toBe(false);
    expect(o.dirty('objectField')).toBe(true);
  });

  it('can unset a field', () => {
    const o = new ParseObject('Person');
    o.id = 'anObjectId';
    o.set('name', 'Will');
    expect(o.attributes).toEqual({ name: 'Will' });
    o.unset('name');
    expect(o.attributes).toEqual({});
    // Even when you unset an unsaved set, it's still dirty
    expect(o.op('name') instanceof UnsetOp).toBe(true);
    expect(o.dirty()).toBe(true);
    expect(o.dirtyKeys()).toEqual(['name']);

    const o2 = new ParseObject('Person');
    o2._finishFetch({
      objectId: 'P1',
      name: 'Will',
    });
    expect(o2.attributes).toEqual({ name: 'Will' });
    o2.unset('name');
    expect(o2.attributes).toEqual({});
  });

  it('can clear all fields', () => {
    const o = new ParseObject('Person');
    o._finishFetch({
      objectId: 'P95',
      createdAt: { __type: 'Date', iso: new Date().toISOString() },
      updatedAt: { __type: 'Date', iso: new Date().toISOString() },
    });
    o.set({ a: 'a', b: 'b', c: 'c' });
    expect(o.dirty('a')).toBe(true);
    expect(o.dirty('b')).toBe(true);
    expect(o.dirty('c')).toBe(true);
    o.clear();
    expect(o.get('a')).toBe(undefined);
    expect(o.get('b')).toBe(undefined);
    expect(o.get('c')).toBe(undefined);
  });

  it('can increment a field', () => {
    const o = new ParseObject('Person');
    o.increment('age');
    expect(o.attributes).toEqual({ age: 1 });
    expect(o.op('age') instanceof IncrementOp).toBe(true);
    expect(o.dirtyKeys()).toEqual(['age']);
    expect(o._getSaveJSON()).toEqual({
      age: { __op: 'Increment', amount: 1 },
    });

    o.increment('age', 4);
    expect(o.attributes).toEqual({ age: 5 });
    expect(o._getSaveJSON()).toEqual({
      age: { __op: 'Increment', amount: 5 },
    });

    expect(o.increment.bind(o, 'age', 'four')).toThrow('Cannot increment by a non-numeric amount.');
    expect(o.increment.bind(o, 'age', null)).toThrow('Cannot increment by a non-numeric amount.');
    expect(o.increment.bind(o, 'age', { amount: 4 })).toThrow(
      'Cannot increment by a non-numeric amount.'
    );

    o.set('age', 30);
    o.increment('age');
    expect(o.attributes).toEqual({ age: 31 });
    expect(o._getSaveJSON()).toEqual({
      age: 31,
    });

    const o2 = new ParseObject('Person');
    o2._finishFetch({
      objectId: 'P2',
      age: 40,
    });
    expect(o2.attributes).toEqual({ age: 40 });
    o2.increment('age');
    expect(o2.attributes).toEqual({ age: 41 });
  });

  it('can decrement a field', () => {
    const o = new ParseObject('Person');
    o.decrement('age');
    expect(o.attributes).toEqual({ age: -1 });
    expect(o.op('age') instanceof IncrementOp).toBe(true);
    expect(o.dirtyKeys()).toEqual(['age']);
    expect(o._getSaveJSON()).toEqual({
      age: { __op: 'Increment', amount: -1 },
    });

    o.decrement('age', 4);
    expect(o.attributes).toEqual({ age: -5 });
    expect(o._getSaveJSON()).toEqual({
      age: { __op: 'Increment', amount: -5 },
    });

    expect(o.decrement.bind(o, 'age', 'four')).toThrow('Cannot decrement by a non-numeric amount.');
    expect(o.decrement.bind(o, 'age', null)).toThrow('Cannot decrement by a non-numeric amount.');
    expect(o.decrement.bind(o, 'age', { amount: 4 })).toThrow(
      'Cannot decrement by a non-numeric amount.'
    );

    o.set('age', 30);
    o.decrement('age');
    expect(o.attributes).toEqual({ age: 29 });
    expect(o._getSaveJSON()).toEqual({
      age: 29,
    });

    const o2 = new ParseObject('Person');
    o2._finishFetch({
      objectId: 'ABC123',
      age: 40,
    });
    expect(o2.attributes).toEqual({ age: 40 });
    o2.decrement('age');
    expect(o2.attributes).toEqual({ age: 39 });
  });

  it('can set nested field', () => {
    const o = new ParseObject('Person');
    o._finishFetch({
      objectId: 'setNested',
      objectField: {
        number: 5,
        letter: 'a',
      },
      otherField: {},
    });

    expect(o.attributes).toEqual({
      objectField: { number: 5, letter: 'a' },
      otherField: {},
    });
    o.set('otherField', { hello: 'world' });
    o.set('objectField.number', 20);

    expect(o.attributes).toEqual({
      objectField: { number: 20, letter: 'a' },
      otherField: { hello: 'world' },
    });
    expect(o.op('objectField.number') instanceof SetOp).toBe(true);
    expect(o.dirtyKeys()).toEqual(['otherField', 'objectField.number', 'objectField']);
    expect(o._getSaveJSON()).toEqual({
      'objectField.number': 20,
      otherField: { hello: 'world' },
    });
  });

  it('can increment a nested field', () => {
    const o = new ParseObject('Person');
    o._finishFetch({
      objectId: 'incNested',
      objectField: {
        number: 5,
        letter: 'a',
      },
    });

    expect(o.attributes).toEqual({
      objectField: { number: 5, letter: 'a' },
    });
    o.increment('objectField.number');

    expect(o.attributes).toEqual({
      objectField: { number: 6, letter: 'a' },
    });
    expect(o.op('objectField.number') instanceof IncrementOp).toBe(true);
    expect(o.dirtyKeys()).toEqual(['objectField.number', 'objectField']);
    expect(o._getSaveJSON()).toEqual({
      'objectField.number': {
        __op: 'Increment',
        amount: 1,
      },
    });

    // Nested objects only return values changed
    o._handleSaveResponse({
      objectId: 'incNested',
      objectField: {
        number: 6,
      },
    });
    expect(o.get('objectField').number).toEqual(6);
    expect(o.get('objectField').letter).toEqual('a');
  });

  it('ignore set nested field on new object', () => {
    const o = new ParseObject('Person');
    o.set('objectField.number', 20);

    expect(o.attributes).toEqual({});
    expect(o.op('objectField.number') instanceof SetOp).toBe(false);
    expect(o.dirtyKeys()).toEqual([]);
    expect(o._getSaveJSON()).toEqual({});
  });

  it('can add elements to an array field', () => {
    const o = new ParseObject('Schedule');
    o.add('available', 'Monday');
    o.add('available', 'Wednesday');
    expect(o.get('available')).toEqual(['Monday', 'Wednesday']);

    o.set('colors', ['red', 'green']);
    o.add('colors', 'blue');
    expect(o.get('colors')).toEqual(['red', 'green', 'blue']);

    o._handleSaveResponse({
      objectId: 'S1',
      available: ['Monday', 'Wednesday'],
      colors: ['red', 'green', 'blue'],
    });

    o.addUnique('available', 'Thursday');
    o.addUnique('available', 'Monday');
    expect(o.get('available')).toEqual(['Monday', 'Wednesday', 'Thursday']);
  });

  it('can add elements to an array field in batch mode', () => {
    const o = new ParseObject('Schedule');
    o.addAll('available', ['Monday', 'Wednesday']);
    expect(o.get('available')).toEqual(['Monday', 'Wednesday']);

    o.set('colors', ['red']);
    o.addAll('colors', ['green', 'blue']);
    expect(o.get('colors')).toEqual(['red', 'green', 'blue']);

    o._handleSaveResponse({
      objectId: 'S1',
      available: ['Monday', 'Wednesday'],
      colors: ['red', 'green', 'blue'],
    });

    o.addAllUnique('available', ['Thursday', 'Monday']);
    expect(o.get('available').length).toEqual(3);
  });

  it('can remove elements from an array field', () => {
    const o = new ParseObject('Schedule');
    o.set('available', ['Monday', 'Tuesday']);
    o.remove('available', 'Tuesday');
    o.remove('available', 'Saturday');
    expect(o.get('available')).toEqual(['Monday']);

    o._handleSaveResponse({
      objectId: 'S2',
      available: ['Monday'],
    });

    o.remove('available', 'Monday');
    o.remove('available', 'Tuesday');
    expect(o.get('available')).toEqual([]);
  });

  it('can remove elements from an array field in batch mode', () => {
    const o = new ParseObject('Schedule');
    o.set('available', ['Monday', 'Tuesday']);
    o.removeAll('available', ['Tuesday', 'Saturday']);
    expect(o.get('available')).toEqual(['Monday']);

    o._handleSaveResponse({
      objectId: 'S2',
      available: ['Monday'],
    });

    o.removeAll('available', ['Monday', 'Tuesday']);
    expect(o.get('available')).toEqual([]);
  });

  it('can chain sets', () => {
    const o = new ParseObject('Person');
    o.set('developer', true).set('platform', 'web');
    expect(o.attributes).toEqual({
      developer: true,
      platform: 'web',
    });
  });

  it('can set and retrieve ACLs', () => {
    const acl = new ParseACL();
    const o = new ParseObject('Listing');
    o.setACL(acl);
    expect(o.get('ACL')).toBe(acl);
    expect(o.getACL()).toBe(acl);
  });

  it('can manipulate relations on fields', () => {
    const o = new ParseObject('Person');
    o.id = 'AA';
    o.set('age', 38);
    expect(o.relation.bind(o, 'age')).toThrow('Called relation() on non-relation field age');
    const rel = o.relation('friends');
    expect(rel.parentClass).toBe('Person');
    expect(rel.parentId).toBe('AA');
    expect(rel.key).toBe('friends');
    const friend = new ParseObject('Person');
    friend.id = 'BB';
    rel.add(friend);
    expect(rel.targetClassName).toBe('Person');
  });

  it('can be cloned with relation (#381)', () => {
    const relationJSON = { __type: 'Relation', className: 'Bar' };
    const o = ParseObject.fromJSON({
      objectId: '7777777777',
      className: 'Foo',
      aRelation: relationJSON,
    });
    const o2 = o.clone();
    expect(o2._getSaveJSON().aRelation).toEqual(relationJSON);
  });

  it('can get relation from relation field', () => {
    const relationJSON = { __type: 'Relation', className: 'Bar' };
    const o = ParseObject.fromJSON({
      objectId: '999',
      className: 'Foo',
      aRelation: relationJSON,
    });
    const rel = o.relation('aRelation');
    expect(rel.toJSON()).toEqual(relationJSON);
  });

  it('can detect dirty object children', () => {
    const o = new ParseObject('Person');
    o._finishFetch({
      objectId: 'dirtyObj',
      obj: { a: 12 },
      location: {
        __type: 'GeoPoint',
        latitude: 20,
        longitude: 20,
      },
    });
    expect(o.dirty()).toBe(false);
    o.get('obj').b = 21;
    expect(o.get('obj')).toEqual({
      a: 12,
      b: 21,
    });
    expect(o.dirty()).toBe(true);
    expect(o.dirtyKeys()).toEqual(['obj']);
    expect(o._getSaveJSON()).toEqual({
      obj: {
        a: 12,
        b: 21,
      },
    });
    delete o.get('obj').b;
    expect(o.dirty()).toBe(false);
    expect(o.dirtyKeys()).toEqual([]);
    const loc = o.get('location');
    expect(loc instanceof ParseGeoPoint).toBe(true);
    expect(loc.latitude).toBe(20);
    expect(loc.longitude).toBe(20);
    loc.latitude = 30;
    expect(loc.latitude).toBe(30);
    expect(o.dirty()).toBe(true);
    expect(o.dirtyKeys()).toEqual(['location']);

    const p = new ParseObject('Parent');
    p.set('children', [o]);
    expect(p.dirtyKeys()).toEqual(['children']);
  });

  it('can validate attributes', () => {
    const o = new ParseObject('Listing');
    expect(
      o.validate({
        ACL: 'not an acl',
      })
    ).toEqual(new ParseError(ParseError.OTHER_CAUSE, 'ACL must be a Parse ACL.'));

    expect(
      o.validate({
        'invalid!key': 12,
      })
    ).toEqual(new ParseError(ParseError.INVALID_KEY_NAME));

    expect(
      o.validate({
        noProblem: 'here',
      })
    ).toBe(false);

    expect(
      o.validate({
        'dot.field': 'here',
      })
    ).toBe(false);
  });

  it('validates attributes on set()', () => {
    const o = new ParseObject('Listing');
    expect(o.set('ACL', 'not an acl')).toBe(false);
    expect(o.set('ACL', { '*': { read: true, write: false } })).toBe(o);
    expect(o.set('$$$', 'o_O')).toBe(false);

    o.set('$$$', 'o_O', {
      error: function (obj, err) {
        expect(obj).toBe(o);
        expect(err.code).toBe(105);
      },
    });
  });

  it('ignores validation if ignoreValidation option is passed to set()', () => {
    const o = new ParseObject('Listing');
    expect(o.set('$$$', 'o_O', { ignoreValidation: true })).toBe(o);
  });

  it('can test object validity', () => {
    // Note: an object should never become invalid through normal use, but
    // it's possible that someone could manipulate it to become invalid
    const o = new ParseObject('Item');
    expect(o.isValid()).toBe(true);
    o.set('someKey', 'someValue');
    expect(o.isValid()).toBe(true);
    o._finishFetch({
      objectId: 'O3',
      'invalid!key': 'oops',
    });
    expect(o.isValid()).toBe(false);
  });

  it('shares data among different instances of an object', () => {
    const o = new ParseObject('Person');
    o.id = 'P2';
    const o2 = new ParseObject('Person');
    o2.id = 'P2';
    o.set('age', 22);
    expect(o.get('age')).toBe(22);
    expect(o2.get('age')).toBe(22);
  });

  it('does not stack-overflow when encoding recursive pointers', () => {
    const o = ParseObject.fromJSON({
      __type: 'Object',
      className: 'Item',
      objectId: 'recurParent',
      child: {
        __type: 'Pointer',
        className: 'Item',
        objectId: 'recurChild',
      },
    });
    expect(o.toJSON()).toEqual({
      objectId: 'recurParent',
      child: {
        __type: 'Pointer',
        className: 'Item',
        objectId: 'recurChild',
      },
    });

    ParseObject.fromJSON({
      __type: 'Object',
      className: 'Item',
      objectId: 'recurChild',
      parent: {
        __type: 'Pointer',
        className: 'Item',
        objectId: 'recurParent',
      },
    });

    expect(o.toJSON()).toEqual({
      objectId: 'recurParent',
      child: {
        __type: 'Object',
        className: 'Item',
        objectId: 'recurChild',
        parent: {
          __type: 'Pointer',
          className: 'Item',
          objectId: 'recurParent',
        },
      },
    });
  });

  it('properly encodes createdAt/updatedAt dates on nested objects', () => {
    const o = ParseObject.fromJSON({
      __type: 'Object',
      className: 'Item',
      objectId: 'recurParent',
      createdAt: '1970-01-01T00:00:00.000Z',
      updatedAt: '1970-01-01T00:00:00.000Z',
      aDate: {
        __type: 'Date',
        iso: '1970-01-01T00:00:00.000Z',
      },
      child: {
        __type: 'Pointer',
        className: 'Item',
        objectId: 'recurChild',
      },
    });
    expect(o.createdAt.getTime()).toBe(new Date(0).getTime());
    expect(o.updatedAt.getTime()).toBe(new Date(0).getTime());
    expect(o.get('aDate').getTime()).toBe(new Date(0).getTime());

    ParseObject.fromJSON({
      __type: 'Object',
      className: 'Item',
      objectId: 'recurChild',
      createdAt: '1970-01-01T00:00:00.000Z',
      updatedAt: '1970-01-01T00:00:00.000Z',
      parent: {
        __type: 'Pointer',
        className: 'Item',
        objectId: 'recurParent',
      },
    });

    expect(o.toJSON()).toEqual({
      objectId: 'recurParent',
      createdAt: '1970-01-01T00:00:00.000Z',
      updatedAt: '1970-01-01T00:00:00.000Z',
      aDate: {
        __type: 'Date',
        iso: '1970-01-01T00:00:00.000Z',
      },
      child: {
        __type: 'Object',
        className: 'Item',
        objectId: 'recurChild',
        createdAt: '1970-01-01T00:00:00.000Z',
        updatedAt: '1970-01-01T00:00:00.000Z',
        parent: {
          __type: 'Pointer',
          className: 'Item',
          objectId: 'recurParent',
        },
      },
    });
  });

  it('encodes multiple layers of nested objects', () => {
    const grandparent = ParseObject.fromJSON({
      __type: 'Object',
      className: 'Item',
      objectId: 'nestedGrand',
      child: {
        __type: 'Pointer',
        className: 'Item',
        objectId: 'nestedParent',
      },
    });

    const parent = ParseObject.fromJSON({
      __type: 'Object',
      className: 'Item',
      objectId: 'nestedParent',
      child: {
        __type: 'Pointer',
        className: 'Item',
        objectId: 'nestedChild',
      },
    });

    const child = ParseObject.fromJSON({
      __type: 'Object',
      className: 'Item',
      objectId: 'nestedChild',
      count: 12,
    });

    expect(grandparent.get('child').id).toBe(parent.id);
    expect(grandparent.get('child').get('child').id).toBe(child.id);

    expect(grandparent.toJSON()).toEqual({
      objectId: 'nestedGrand',
      child: {
        __type: 'Object',
        className: 'Item',
        objectId: 'nestedParent',
        child: {
          __type: 'Object',
          className: 'Item',
          objectId: 'nestedChild',
          count: 12,
        },
      },
    });
  });

  it('updates the existed flag when saved', () => {
    const o = new ParseObject('Item');
    expect(o.existed()).toBe(false);
    expect(o.isNew()).toBe(true);
    o._handleSaveResponse(
      {
        objectId: 'I2',
      },
      201
    );
    expect(o.existed()).toBe(false);
    o._handleSaveResponse({}, 200);
    expect(o.existed()).toBe(true);
  });

  it('check existed without object state', () => {
    const o = new ParseObject('Item');
    o.id = 'test890';
    expect(o.existed()).toBe(false);
  });

  it('commits changes to server data when saved', () => {
    const p = new ParseObject('Person');
    p.id = 'P3';
    p.set('age', 24);
    expect(p._getServerData()).toEqual({});
    expect(p.op('age') instanceof SetOp).toBe(true);
    const updated = new Date();
    p._handleSaveResponse({
      updatedAt: { __type: 'Date', iso: updated.toISOString() },
    });
    expect(p._getServerData()).toEqual({
      updatedAt: updated,
      age: 24,
    });
    expect(p.op('age')).toBe(undefined);
  });

  it('handle GeoPoint changes for server', () => {
    const p = new ParseObject('Person');
    p.id = 'PPoint';
    const created = new Date();
    const geopoint = new ParseGeoPoint(0, 0);
    p._handleSaveResponse({
      createdAt: created.toISOString(),
      point: geopoint.toJSON(),
    });
    expect(p._getServerData()).toEqual({
      updatedAt: created,
      createdAt: created,
      point: geopoint,
    });
    expect(p._getServerData().point instanceof ParseGeoPoint).toBe(true);
  });

  it('handle Polygon changes for server', () => {
    const p = new ParseObject('Person');
    p.id = 'PPolygon';
    const created = new Date();
    const polygon = new ParsePolygon([
      [0, 0],
      [0, 1],
      [1, 1],
      [1, 0],
      [0, 0],
    ]);
    p._handleSaveResponse({
      createdAt: created.toISOString(),
      shape: polygon.toJSON(),
    });
    expect(p._getServerData()).toEqual({
      updatedAt: created,
      createdAt: created,
      shape: polygon,
    });
    expect(p._getServerData().shape instanceof ParsePolygon).toBe(true);
  });

  it('handle createdAt string for server', () => {
    const p = new ParseObject('Person');
    p.id = 'P9';
    const created = new Date();
    p._handleSaveResponse({
      createdAt: created.toISOString(),
    });
    expect(p._getServerData()).toEqual({
      updatedAt: created,
      createdAt: created,
    });
  });

  it('isDataAvailable', () => {
    const p = new ParseObject('Person');
    p.id = 'isdataavailable';
    p.set('age', 24);
    expect(p.isDataAvailable()).toBe(false);
    const updated = new Date();
    p._handleSaveResponse({
      updatedAt: { __type: 'Date', iso: updated.toISOString() },
    });
    expect(p.isDataAvailable()).toBe(true);
  });

  it('handles ACL when saved', () => {
    const p = new ParseObject('Person');

    p._handleSaveResponse(
      {
        ACL: {},
      },
      201
    );

    const acl = p.getACL();
    expect(acl).not.toEqual(null);
    expect(acl instanceof ParseACL).toBe(true);
  });

  it('replaces a local id with a real one when saved', () => {
    const p = new ParseObject('Person');
    p.set('age', 34);
    expect(p._localId).toBeTruthy();
    expect(p.id).toBe(undefined);
    const oldState = SingleInstanceStateController.getState({
      className: 'Person',
      id: p._localId,
    });
    p._handleSaveResponse({
      objectId: 'P4',
    });
    expect(p._localId).toBe(undefined);
    expect(p.id).toBe('P4');
    const newState = SingleInstanceStateController.getState({
      className: 'Person',
      id: 'P4',
    });
    expect(oldState.serverData).toBe(newState.serverData);
    expect(oldState.pendingOps).toBe(newState.pendingOps);
    expect(oldState.tasks).toBe(newState.tasks);
  });

  it('marks inflated objects as existed', () => {
    const o = ParseObject.fromJSON({
      className: 'Item',
      objectId: 'iexist',
      count: 7,
    });
    expect(o.existed()).toBe(true);
  });

  it('can revert unsaved ops', () => {
    const o = ParseObject.fromJSON({
      className: 'Item',
      objectId: 'canrevert',
      count: 5,
    });
    o.set({ cool: true });
    o.increment('count');
    expect(o.get('cool')).toBe(true);
    expect(o.get('count')).toBe(6);
    o.revert();
    expect(o.get('cool')).toBe(undefined);
    expect(o.op('cool')).toBe(undefined);
    expect(o.get('count')).toBe(5);
    expect(o.op('count')).toBe(undefined);
  });

  it('can revert a specific field in unsaved ops', () => {
    const o = ParseObject.fromJSON({
      className: 'Item',
      objectId: 'canrevertspecific',
      count: 5,
    });
    o.set({ cool: true });
    o.increment('count');
    expect(o.get('cool')).toBe(true);
    expect(o.get('count')).toBe(6);
    o.revert('cool');
    expect(o.get('cool')).toBe(undefined);
    expect(o.op('cool')).toBe(undefined);
    expect(o.get('count')).toBe(6);
    expect(o.op('count')).not.toBe(undefined);
  });

  it('can revert multiple fields in unsaved ops', () => {
    const o = ParseObject.fromJSON({
      className: 'Item',
      objectId: 'canrevertmultiple',
      count: 5,
      age: 18,
      gender: 'female',
    });
    o.set({ cool: true, gender: 'male' });
    o.increment('count');
    o.increment('age');
    expect(o.get('cool')).toBe(true);
    expect(o.get('count')).toBe(6);
    expect(o.get('age')).toBe(19);
    expect(o.get('gender')).toBe('male');
    o.revert('age', 'count', 'gender');
    expect(o.get('cool')).toBe(true);
    expect(o.op('cool')).not.toBe(undefined);
    expect(o.get('count')).toBe(5);
    expect(o.op('count')).toBe(undefined);
    expect(o.get('age')).toBe(18);
    expect(o.op('age')).toBe(undefined);
    expect(o.get('gender')).toBe('female');
    expect(o.op('gender')).toBe(undefined);
  });

  it('throws if an array is provided', () => {
    const o = ParseObject.fromJSON({
      className: 'Item',
      objectId: 'throwforarray',
      count: 5,
      age: 18,
      gender: 'female',
    });
    o.set({ cool: true, gender: 'male' });

    const err = 'Parse.Object#revert expects either no, or a list of string, arguments.';

    expect(function () {
      o.revert(['age']);
    }).toThrow(err);

    expect(function () {
      o.revert([]);
    }).toThrow(err);

    expect(function () {
      o.revert('gender', ['age']);
    }).toThrow(err);
  });

  it('can fetchWithInclude', async () => {
    const objectController = CoreManager.getObjectController();
    const spy = jest
      .spyOn(objectController, 'fetch')
      .mockImplementationOnce(() => {})
      .mockImplementationOnce(() => {})
      .mockImplementationOnce(() => {});

    const parent = new ParseObject('Person');
    await parent.fetchWithInclude('child', {
      useMasterKey: true,
      sessionToken: '123',
    });
    await parent.fetchWithInclude(['child']);
    await parent.fetchWithInclude([['child']]);
    expect(objectController.fetch).toHaveBeenCalledTimes(3);

    expect(objectController.fetch.mock.calls[0]).toEqual([
      parent,
      true,
      { useMasterKey: true, sessionToken: '123', include: ['child'] },
    ]);
    expect(objectController.fetch.mock.calls[1]).toEqual([parent, true, { include: ['child'] }]);
    expect(objectController.fetch.mock.calls[2]).toEqual([parent, true, { include: ['child'] }]);

    spy.mockRestore();
  });

  it('fetchAll with empty values', async () => {
    CoreManager.getRESTController()._setXHR(
      mockXHR([
        {
          status: 200,
          response: [{}],
        },
      ])
    );
    const controller = CoreManager.getRESTController();
    jest.spyOn(controller, 'ajax');

    const results = await ParseObject.fetchAll([]);
    expect(results).toEqual([]);
    expect(controller.ajax).toHaveBeenCalledTimes(0);
  });

  it('fetchAll with null', async () => {
    CoreManager.getRESTController()._setXHR(
      mockXHR([
        {
          status: 200,
          response: [{}],
        },
      ])
    );
    const controller = CoreManager.getRESTController();
    jest.spyOn(controller, 'ajax');

    const results = await ParseObject.fetchAll(null);
    expect(results).toEqual(undefined);
    expect(controller.ajax).toHaveBeenCalledTimes(0);
  });

  it('fetchAll unique instance', async () => {
    ParseObject.disableSingleInstance();
    const obj = new ParseObject('Item');
    obj.id = 'fetch0';
    const results = await ParseObject.fetchAll([obj]);
    expect(results[0].id).toEqual(obj.id);
  });

  it('fetchAll objects does not exist on server', async () => {
    jest.spyOn(mockQuery.prototype, 'find').mockImplementationOnce(() => {
      return Promise.resolve([]);
    });
    const obj = new ParseObject('Item');
    obj.id = 'fetch-1';
    try {
      await ParseObject.fetchAll([obj]);
      expect(true).toBe(false);
    } catch (e) {
      expect(e.message).toBe('All objects must exist on the server.');
    }
  });

  it('fetchAll unsaved objects', async () => {
    const obj = new ParseObject('Item');
    try {
      await ParseObject.fetchAll([obj]);
      expect(true).toBe(false);
    } catch (e) {
      expect(e.message).toBe('All objects must have an ID');
    }
  });

  it('fetchAll objects with different classes', async () => {
    const obj = new ParseObject('Item');
    const obj2 = new ParseObject('TestObject');
    try {
      await ParseObject.fetchAll([obj, obj2]);
      expect(true).toBe(false);
    } catch (e) {
      expect(e.message).toBe('All objects must have an ID');
    }
  });

  it('fetchAll saved objects with different classes', async () => {
    const obj1 = new ParseObject('Item');
    const obj2 = new ParseObject('TestObject');
    obj1.id = 'fetch1';
    obj2.id = 'fetch2';
    try {
      await ParseObject.fetchAll([obj1, obj2]);
      expect(true).toBe(false);
    } catch (e) {
      expect(e.message).toBe('All objects should be of the same class');
    }
  });

  it('can fetchAllWithInclude', async () => {
    const objectController = CoreManager.getObjectController();
    const spy = jest
      .spyOn(objectController, 'fetch')
      .mockImplementationOnce(() => {})
      .mockImplementationOnce(() => {})
      .mockImplementationOnce(() => {});

    const parent = new ParseObject('Person');
    await ParseObject.fetchAllWithInclude([parent], 'child', {
      useMasterKey: true,
      sessionToken: '123',
    });
    await ParseObject.fetchAllWithInclude([parent], ['child']);
    await ParseObject.fetchAllWithInclude([parent], [['child']]);
    expect(objectController.fetch).toHaveBeenCalledTimes(3);

    expect(objectController.fetch.mock.calls[0]).toEqual([
      [parent],
      true,
      { useMasterKey: true, sessionToken: '123', include: ['child'] },
    ]);
    expect(objectController.fetch.mock.calls[1]).toEqual([[parent], true, { include: ['child'] }]);
    expect(objectController.fetch.mock.calls[2]).toEqual([[parent], true, { include: ['child'] }]);

    spy.mockRestore();
  });

  it('can fetchAllIfNeededWithInclude', async () => {
    const objectController = CoreManager.getObjectController();
    const spy = jest
      .spyOn(objectController, 'fetch')
      .mockImplementationOnce(() => {})
      .mockImplementationOnce(() => {})
      .mockImplementationOnce(() => {});

    const parent = new ParseObject('Person');
    await ParseObject.fetchAllIfNeededWithInclude([parent], 'child', {
      useMasterKey: true,
      sessionToken: '123',
    });
    await ParseObject.fetchAllIfNeededWithInclude([parent], ['child']);
    await ParseObject.fetchAllIfNeededWithInclude([parent], [['child']]);
    expect(objectController.fetch).toHaveBeenCalledTimes(3);

    expect(objectController.fetch.mock.calls[0]).toEqual([
      [parent],
      false,
      { useMasterKey: true, sessionToken: '123', include: ['child'] },
    ]);
    expect(objectController.fetch.mock.calls[1]).toEqual([[parent], false, { include: ['child'] }]);
    expect(objectController.fetch.mock.calls[2]).toEqual([[parent], false, { include: ['child'] }]);

    spy.mockRestore();
  });

  it('can check if object exists', async () => {
    const parent = new ParseObject('Person');
    expect(await parent.exists()).toBe(false);
    parent.id = '1234';
    expect(await parent.exists()).toBe(true);

    jest.spyOn(mockQuery.prototype, 'get').mockImplementationOnce(() => {
      return Promise.reject({
        code: 101,
      });
    });
    expect(await parent.exists()).toBe(false);

    jest.spyOn(mockQuery.prototype, 'get').mockImplementationOnce(() => {
      return Promise.reject({
        code: 1,
        message: 'Internal Server Error',
      });
    });
    try {
      await parent.exists();
      expect(true).toBe(false);
    } catch (e) {
      expect(e.code).toBe(1);
    }
  });

  it('can save the object', done => {
    CoreManager.getRESTController()._setXHR(
      mockXHR([
        {
          status: 200,
          response: {
            objectId: 'P5',
            count: 1,
          },
        },
      ])
    );
    const p = new ParseObject('Person');
    p.set('age', 38);
    p.increment('count');
    p.save().then(obj => {
      expect(obj).toBe(p);
      expect(obj.get('age')).toBe(38);
      expect(obj.get('count')).toBe(1);
      expect(obj.op('age')).toBe(undefined);
      expect(obj.dirty()).toBe(false);
      done();
    });
  });

  it('can save the object eventually', async () => {
    CoreManager.getRESTController()._setXHR(
      mockXHR([
        {
          status: 200,
          response: {
            objectId: 'PFEventually',
          },
        },
      ])
    );
    const p = new ParseObject('Person');
    p.set('age', 38);
    const obj = await p.saveEventually();
    expect(obj).toBe(p);
    expect(obj.get('age')).toBe(38);
    expect(obj.op('age')).toBe(undefined);
    expect(obj.dirty()).toBe(false);
  });

  it('can save the object eventually on network failure', async () => {
    const p = new ParseObject('Person');
    jest.spyOn(EventuallyQueue, 'save').mockImplementationOnce(() => Promise.resolve());
    jest.spyOn(EventuallyQueue, 'poll').mockImplementationOnce(() => {});
    jest.spyOn(p, 'save').mockImplementationOnce(() => {
      throw new ParseError(
        ParseError.CONNECTION_FAILED,
        'XMLHttpRequest failed: "Unable to connect to the Parse API"'
      );
    });
    await p.saveEventually();
    expect(EventuallyQueue.save).toHaveBeenCalledTimes(1);
    expect(EventuallyQueue.poll).toHaveBeenCalledTimes(1);
  });

  it('should not save the object eventually on error', async () => {
    const p = new ParseObject('Person');
    jest.spyOn(EventuallyQueue, 'save').mockImplementationOnce(() => Promise.resolve());
    jest.spyOn(EventuallyQueue, 'poll').mockImplementationOnce(() => {});
    jest.spyOn(p, 'save').mockImplementationOnce(() => {
      throw new ParseError(ParseError.OTHER_CAUSE, 'Tried to save a batch with a cycle.');
    });
    await p.saveEventually();
    expect(EventuallyQueue.save).toHaveBeenCalledTimes(0);
    expect(EventuallyQueue.poll).toHaveBeenCalledTimes(0);
  });

  it('can save the object with key / value', done => {
    CoreManager.getRESTController()._setXHR(
      mockXHR([
        {
          status: 200,
          response: {
            objectId: 'P8',
          },
        },
      ])
    );
    const p = new ParseObject('Person');
    p.save('foo', 'bar').then(obj => {
      expect(obj).toBe(p);
      expect(obj.get('foo')).toBe('bar');
      done();
    });
  });

  it('accepts attribute changes on save', done => {
    CoreManager.getRESTController()._setXHR(
      mockXHR([
        {
          status: 200,
          response: { objectId: 'newattributes' },
        },
      ])
    );
    let o = new ParseObject('Item');
    o.save({ key: 'value' })
      .then(() => {
        expect(o.get('key')).toBe('value');

        o = new ParseObject('Item');
        return o.save({ ACL: 'not an acl' });
      })
      .then(null, error => {
        expect(error.code).toBe(-1);
        done();
      });
  });

  it('accepts context on save', async () => {
    // Mock XHR
    CoreManager.getRESTController()._setXHR(
      mockXHR([
        {
          status: 200,
          response: { objectId: 'newattributes' },
        },
      ])
    );
    // Spy on REST controller
    const controller = CoreManager.getRESTController();
    jest.spyOn(controller, 'ajax');
    // Save object
    const context = { a: 'a' };
    const obj = new ParseObject('Item');
    await obj.save(null, { context });
    // Validate
    const jsonBody = JSON.parse(controller.ajax.mock.calls[0][2]);
    expect(jsonBody._context).toEqual(context);
  });

  it('interpolates delete operations', done => {
    CoreManager.getRESTController()._setXHR(
      mockXHR([
        {
          status: 200,
          response: {
            objectId: 'newattributes',
            deletedKey: { __op: 'Delete' },
          },
        },
      ])
    );
    const o = new ParseObject('Item');
    o.save({ key: 'value', deletedKey: 'keyToDelete' }).then(() => {
      expect(o.get('key')).toBe('value');
      expect(o.get('deletedKey')).toBeUndefined();
      done();
    });
  });

  it('can make changes while in the process of a save', async () => {
    const xhr = {
      setRequestHeader: jest.fn(),
      open: jest.fn(),
      send: jest.fn(),
    };
    RESTController._setXHR(function () {
      return xhr;
    });
    const p = new ParseObject('Person');
    p.set('age', 38);
    const result = p.save().then(() => {
      expect(p._getServerData()).toEqual({ age: 38 });
      expect(p._getPendingOps().length).toBe(1);
      expect(p.get('age')).toBe(39);
    });
    jest.runAllTicks();
    await flushPromises();
    expect(p._getPendingOps().length).toBe(2);
    p.increment('age');
    expect(p.get('age')).toBe(39);

    xhr.status = 200;
    xhr.responseText = JSON.stringify({ objectId: 'P12' });
    xhr.readyState = 4;
    xhr.onreadystatechange();
    await result;
  });

  it('will queue save operations', async () => {
    const xhrs = [];
    RESTController._setXHR(function () {
      const xhr = {
        setRequestHeader: jest.fn(),
        open: jest.fn(),
        send: jest.fn(),
      };
      xhrs.push(xhr);
      return xhr;
    });
    const p = new ParseObject('Person');
    expect(p._getPendingOps().length).toBe(1);
    expect(xhrs.length).toBe(0);
    p.increment('updates');
    p.save();
    jest.runAllTicks();
    await flushPromises();
    expect(p._getPendingOps().length).toBe(2);
    expect(xhrs.length).toBe(1);
    p.increment('updates');
    p.save();
    jest.runAllTicks();
    await flushPromises();
    expect(p._getPendingOps().length).toBe(3);
    expect(xhrs.length).toBe(1);

    xhrs[0].status = 200;
    xhrs[0].responseText = JSON.stringify({ objectId: 'P15', updates: 1 });
    xhrs[0].readyState = 4;
    xhrs[0].onreadystatechange();
    jest.runAllTicks();
    await flushPromises();

    expect(p._getServerData()).toEqual({ updates: 1 });
    expect(p.get('updates')).toBe(2);
    expect(p._getPendingOps().length).toBe(2);
    expect(xhrs.length).toBe(2);
  });

  it('will leave the pending ops queue untouched when a lone save fails', async () => {
    const xhr = {
      setRequestHeader: jest.fn(),
      open: jest.fn(),
      send: jest.fn(),
    };
    RESTController._setXHR(function () {
      return xhr;
    });
    const p = new ParseObject('Per$on');
    expect(p._getPendingOps().length).toBe(1);
    p.increment('updates');
    const result = p.save().then(null, err => {
      expect(err.code).toBe(103);
      expect(err.message).toBe('Invalid class name');
      expect(p._getPendingOps().length).toBe(1);
      expect(p.dirtyKeys()).toEqual(['updates']);
      expect(p.get('updates')).toBe(1);
    });
    jest.runAllTicks();
    await flushPromises();

    xhr.status = 404;
    xhr.responseText = JSON.stringify({
      code: 103,
      error: 'Invalid class name',
    });
    xhr.readyState = 4;
    xhr.onreadystatechange();
    await result;
  });

  it('will merge pending Ops when a save fails and others are pending', async () => {
    const xhrs = [];
    RESTController._setXHR(function () {
      const xhr = {
        setRequestHeader: jest.fn(),
        open: jest.fn(),
        send: jest.fn(),
      };
      xhrs.push(xhr);
      return xhr;
    });
    const p = new ParseObject('Per$on');
    expect(p._getPendingOps().length).toBe(1);
    p.increment('updates');
    p.save().catch(() => {});
    jest.runAllTicks();
    await flushPromises();
    expect(p._getPendingOps().length).toBe(2);
    p.set('updates', 12);
    p.save().catch(() => {});
    jest.runAllTicks();
    await flushPromises();

    expect(p._getPendingOps().length).toBe(3);

    xhrs[0].status = 404;
    xhrs[0].responseText = JSON.stringify({
      code: 103,
      error: 'Invalid class name',
    });
    xhrs[0].readyState = 4;
    xhrs[0].onreadystatechange();
    jest.runAllTicks();
    await flushPromises();
    expect(p._getPendingOps().length).toBe(2);
    expect(p._getPendingOps()[0]).toEqual({
      updates: new ParseOp.SetOp(12),
    });
  });

  it('will deep-save the children of an object', async () => {
    const xhrs = [];
    RESTController._setXHR(function () {
      const xhr = {
        setRequestHeader: jest.fn(),
        open: jest.fn(),
        send: jest.fn(),
        status: 200,
        readyState: 4,
      };
      xhrs.push(xhr);
      return xhr;
    });
    const parent = new ParseObject('Item');
    const child = new ParseObject('Item');
    child.set('value', 5);
    parent.set('child', child);
    const result = parent.save().then(() => {
      expect(child.id).toBe('child');
      expect(child.dirty()).toBe(false);
      expect(parent.id).toBe('parent');
    });
    jest.runAllTicks();
    await flushPromises();

    expect(xhrs.length).toBe(1);
    expect(xhrs[0].open.mock.calls[0]).toEqual(['POST', 'https://api.parse.com/1/batch', true]);
    xhrs[0].responseText = JSON.stringify([{ success: { objectId: 'child' } }]);
    xhrs[0].onreadystatechange();
    jest.runAllTicks();
    await flushPromises();

    expect(xhrs.length).toBe(2);
    xhrs[1].responseText = JSON.stringify({ objectId: 'parent' });
    xhrs[1].onreadystatechange();
    jest.runAllTicks();
    await result;
  });

  it('will fail for a circular dependency of non-existing objects', () => {
    const parent = new ParseObject('Item');
    const child = new ParseObject('Item');
    parent.set('child', child);
    child.set('parent', parent);
    expect(parent.save.bind(parent)).toThrow('Cannot create a pointer to an unsaved Object.');
  });

  it('will fail for deeper unsaved objects', () => {
    const parent = new ParseObject('Item');
    const child = new ParseObject('Item');
    const grandchild = new ParseObject('Item');
    parent.set('child', child);
    child.set('child', grandchild);

    expect(parent.save.bind(parent)).toThrow('Cannot create a pointer to an unsaved Object.');
  });

  it('does not mark shallow objects as dirty', () => {
    const post = new ParseObject('Post');
    post.id = '141414';
    expect(post.dirty()).toBe(false);

    const comment = new ParseObject('Comment');
    comment.set('parent', post);
    expect(unsavedChildren(comment)).toEqual([]);
  });

  it('can fetch an object given an id', async () => {
    CoreManager.getRESTController()._setXHR(
      mockXHR([
        {
          status: 200,
          response: {
            count: 10,
          },
        },
      ])
    );
    const p = new ParseObject('Person');
    p.id = 'P55';
    await p.fetch().then(res => {
      expect(p).toBe(res);
      expect(p.attributes).toEqual({ count: 10 });
    });
  });

  it('throw for fetch with empty string as ID', async () => {
    expect.assertions(1);
    CoreManager.getRESTController()._setXHR(
      mockXHR([
        {
          status: 200,
          response: {
            count: 10,
          },
        },
      ])
    );
    const p = new ParseObject('Person');
    p.id = '';
    await expect(p.fetch()).rejects.toThrowError(
      new ParseError(ParseError.MISSING_OBJECT_ID, 'Object does not have an ID')
    );
  });

  it('should fail saveAll batch cycle', async () => {
    const obj = new ParseObject('Item');
    obj.set('child', obj);
    try {
      await ParseObject.saveAll([obj]);
      expect(true).toBe(false);
    } catch (e) {
      expect(e.message).toBe('Tried to save a batch with a cycle.');
    }
  });

  it('should fail on invalid date', done => {
    const obj = new ParseObject('Item');
    obj.set('when', new Date(Date.parse(null)));
    ParseObject.saveAll([obj])
      .then(() => {
        done.fail('Expected invalid date to fail');
      })
      .catch(error => {
        expect(error[0].code).toEqual(ParseError.INCORRECT_TYPE);
        expect(error[0].message).toEqual('Tried to encode an invalid date.');
        done();
      });
    jest.runAllTicks();
  });

  it('can save a ring of objects, given one exists', async () => {
    const xhrs = [];
    RESTController._setXHR(function () {
      const xhr = {
        setRequestHeader: jest.fn(),
        open: jest.fn(),
        send: jest.fn(),
        status: 200,
        readyState: 4,
      };
      xhrs.push(xhr);
      return xhr;
    });
    const parent = new ParseObject('Item');
    const child = new ParseObject('Item');
    child.id = 'child';
    parent.set('child', child);
    child.set('parent', parent);

    const result = ParseObject.saveAll([parent, child]).then(() => {
      expect(child.dirty()).toBe(false);
      expect(parent.id).toBe('parent');
    });
    jest.runAllTicks();
    await flushPromises();

    expect(xhrs.length).toBe(1);
    expect(xhrs[0].open.mock.calls[0]).toEqual(['POST', 'https://api.parse.com/1/batch', true]);
    expect(JSON.parse(xhrs[0].send.mock.calls[0]).requests).toEqual([
      {
        method: 'POST',
        path: '/1/classes/Item',
        body: {
          child: {
            __type: 'Pointer',
            className: 'Item',
            objectId: 'child',
          },
        },
      },
    ]);
    xhrs[0].responseText = JSON.stringify([{ success: { objectId: 'parent' } }]);
    xhrs[0].onreadystatechange();
    jest.runAllTicks();
    await flushPromises();

    expect(parent.id).toBe('parent');

    expect(xhrs.length).toBe(2);
    xhrs[1].responseText = JSON.stringify([{ success: {} }]);
    xhrs[1].onreadystatechange();
    jest.runAllTicks();

    await result;
  });

  it('accepts context on saveAll', async () => {
    // Mock XHR
    CoreManager.getRESTController()._setXHR(
      mockXHR([
        {
          status: 200,
          response: [{}],
        },
      ])
    );
    // Spy on REST controller
    const controller = CoreManager.getRESTController();
    jest.spyOn(controller, 'ajax');
    // Save object
    const context = { a: 'saveAll' };
    const obj = new ParseObject('Item');
    obj.id = 'pid';
    obj.set('test', 'value');
    await ParseObject.saveAll([obj], { context, useMasterKey: true });
    // Validate
    const jsonBody = JSON.parse(controller.ajax.mock.calls[0][2]);
    expect(jsonBody._context).toEqual(context);
  });

  it('accepts context on destroyAll', async () => {
    // Mock XHR
    CoreManager.getRESTController()._setXHR(
      mockXHR([
        {
          status: 200,
          response: [{}],
        },
      ])
    );
    // Spy on REST controller
    const controller = CoreManager.getRESTController();
    jest.spyOn(controller, 'ajax');
    // Save object
    const context = { a: 'b' };
    const obj = new ParseObject('Item');
    obj.id = 'pid';
    await ParseObject.destroyAll([obj], { context: context });
    // Validate
    const jsonBody = JSON.parse(controller.ajax.mock.calls[0][2]);
    expect(jsonBody._context).toEqual(context);
  });

  it('destroyAll with options', async () => {
    // Mock XHR
    CoreManager.getRESTController()._setXHR(
      mockXHR([
        {
          status: 200,
          response: [{}],
        },
      ])
    );
    const controller = CoreManager.getRESTController();
    jest.spyOn(controller, 'ajax');

    const obj = new ParseObject('Item');
    obj.id = 'pid';
    await ParseObject.destroyAll([obj], {
      useMasterKey: true,
      sessionToken: 'r:1234',
      batchSize: 25,
    });

    const jsonBody = JSON.parse(controller.ajax.mock.calls[0][2]);
    expect(jsonBody._MasterKey).toBe('C');
    expect(jsonBody._SessionToken).toBe('r:1234');
  });

  it('destroyAll with empty values', async () => {
    CoreManager.getRESTController()._setXHR(
      mockXHR([
        {
          status: 200,
          response: [{}],
        },
      ])
    );
    const controller = CoreManager.getRESTController();
    jest.spyOn(controller, 'ajax');

    let results = await ParseObject.destroyAll([]);
    expect(results).toEqual([]);

    results = await ParseObject.destroyAll(null);
    expect(results).toEqual(null);
    expect(controller.ajax).toHaveBeenCalledTimes(0);
  });

  it('destroyAll unsaved objects', async () => {
    CoreManager.getRESTController()._setXHR(
      mockXHR([
        {
          status: 200,
          response: [{}],
        },
      ])
    );
    const controller = CoreManager.getRESTController();
    jest.spyOn(controller, 'ajax');

    const obj = new ParseObject('Item');
    const results = await ParseObject.destroyAll([obj]);
    expect(results).toEqual([obj]);
    expect(controller.ajax).toHaveBeenCalledTimes(0);
  });

  it('destroyAll handle error response', async () => {
    CoreManager.getRESTController()._setXHR(
      mockXHR([
        {
          status: 200,
          response: [
            {
              error: {
                code: 101,
                error: 'Object not found',
              },
            },
          ],
        },
      ])
    );

    const obj = new ParseObject('Item');
    obj.id = 'toDelete1';
    try {
      await ParseObject.destroyAll([obj]);
      expect(true).toBe(false);
    } catch (e) {
      expect(e.code).toBe(600);
    }
  });

  it('can save a chain of unsaved objects', async () => {
    const xhrs = [];
    RESTController._setXHR(function () {
      const xhr = {
        setRequestHeader: jest.fn(),
        open: jest.fn(),
        send: jest.fn(),
        status: 200,
        readyState: 4,
      };
      xhrs.push(xhr);
      return xhr;
    });
    const parent = new ParseObject('Item');
    const child = new ParseObject('Item');
    const grandchild = new ParseObject('Item');
    parent.set('child', child);
    child.set('child', grandchild);

    const result = ParseObject.saveAll([parent]).then(() => {
      expect(child.dirty()).toBe(false);
      expect(grandchild.dirty()).toBe(false);
      expect(parent.id).toBe('parent');
      expect(child.id).toBe('child');
      expect(grandchild.id).toBe('grandchild');
    });
    jest.runAllTicks();
    await flushPromises();

    expect(xhrs.length).toBe(1);
    expect(xhrs[0].open.mock.calls[0]).toEqual(['POST', 'https://api.parse.com/1/batch', true]);
    expect(JSON.parse(xhrs[0].send.mock.calls[0]).requests).toEqual([
      {
        method: 'POST',
        path: '/1/classes/Item',
        body: {},
      },
    ]);
    xhrs[0].responseText = JSON.stringify([{ success: { objectId: 'grandchild' } }]);
    xhrs[0].onreadystatechange();
    jest.runAllTicks();
    await flushPromises();

    expect(xhrs.length).toBe(2);
    expect(xhrs[1].open.mock.calls[0]).toEqual(['POST', 'https://api.parse.com/1/batch', true]);
    expect(JSON.parse(xhrs[1].send.mock.calls[0]).requests).toEqual([
      {
        method: 'POST',
        path: '/1/classes/Item',
        body: {
          child: {
            __type: 'Pointer',
            className: 'Item',
            objectId: 'grandchild',
          },
        },
      },
    ]);
    xhrs[1].responseText = JSON.stringify([{ success: { objectId: 'child' } }]);
    xhrs[1].onreadystatechange();
    jest.runAllTicks();
    await flushPromises();

    expect(xhrs.length).toBe(3);
    expect(xhrs[2].open.mock.calls[0]).toEqual(['POST', 'https://api.parse.com/1/batch', true]);
    expect(JSON.parse(xhrs[2].send.mock.calls[0]).requests).toEqual([
      {
        method: 'POST',
        path: '/1/classes/Item',
        body: {
          child: {
            __type: 'Pointer',
            className: 'Item',
            objectId: 'child',
          },
        },
      },
    ]);
    xhrs[2].responseText = JSON.stringify([{ success: { objectId: 'parent' } }]);
    xhrs[2].onreadystatechange();
    jest.runAllTicks();
    await result;
  });

  it('can update fields via a fetch() call', done => {
    CoreManager.getRESTController()._setXHR(
      mockXHR([
        {
          status: 200,
          response: {
            count: 11,
          },
        },
        {
          status: 200,
          response: {
            count: 20,
          },
        },
      ])
    );
    const p = new ParseObject('Person');
    p.id = 'P55';
    p.increment('count');
    p.save()
      .then(() => {
        expect(p.get('count')).toBe(11);
        return p.fetch();
      })
      .then(() => {
        expect(p.get('count')).toBe(20);
        expect(p.dirty()).toBe(false);
        done();
      });
  });

  it('replaces old data when fetch() is called', done => {
    CoreManager.getRESTController()._setXHR(
      mockXHR([
        {
          status: 200,
          response: {
            count: 10,
          },
        },
      ])
    );

    const p = ParseObject.fromJSON({
      className: 'Person',
      objectId: 'P200',
      name: 'Fred',
      count: 0,
    });
    expect(p.get('name')).toBe('Fred');
    expect(p.get('count')).toBe(0);
    p.fetch().then(() => {
      expect(p.get('count')).toBe(10);
      expect(p.get('name')).toBe(undefined);
      expect(p.has('name')).toBe(false);
      done();
    });
  });

  it('can destroy an object', async () => {
    const xhr = {
      setRequestHeader: jest.fn(),
      open: jest.fn(),
      send: jest.fn(),
    };
    RESTController._setXHR(function () {
      return xhr;
    });
    const p = new ParseObject('Person');
    p.id = 'pid';
    const result = p.destroy().then(() => {
      expect(xhr.open.mock.calls[0]).toEqual([
        'POST',
        'https://api.parse.com/1/classes/Person/pid',
        true,
      ]);
      expect(JSON.parse(xhr.send.mock.calls[0])._method).toBe('DELETE');
    });
    jest.runAllTicks();
    await flushPromises();
    xhr.status = 200;
    xhr.responseText = JSON.stringify({});
    xhr.readyState = 4;
    xhr.onreadystatechange();
    jest.runAllTicks();
    await result;
  });

  it('accepts context on destroy', async () => {
    // Mock XHR
    CoreManager.getRESTController()._setXHR(
      mockXHR([
        {
          status: 200,
          response: {},
        },
      ])
    );
    // Spy on REST controller
    const controller = CoreManager.getRESTController();
    jest.spyOn(controller, 'ajax');
    // Save object
    const context = { a: 'a' };
    const obj = new ParseObject('Item');
    obj.id = 'pid';
    await obj.destroy({ context });
    // Validate
    const jsonBody = JSON.parse(controller.ajax.mock.calls[0][2]);
    expect(jsonBody._context).toEqual(context);
  });

  it('handle destroy on new object', async () => {
    const controller = CoreManager.getRESTController();
    jest.spyOn(controller, 'ajax');

    const obj = new ParseObject('Item');

    await obj.destroy({ useMasterKey: true });

    expect(controller.ajax).toHaveBeenCalledTimes(0);
  });

  it('can save an array of objects', async done => {
    const xhr = {
      setRequestHeader: jest.fn(),
      open: jest.fn(),
      send: jest.fn(),
    };
    RESTController._setXHR(function () {
      return xhr;
    });
    const objects = [];
    for (let i = 0; i < 5; i++) {
      objects[i] = new ParseObject('Person');
    }
    ParseObject.saveAll(objects).then(() => {
      expect(xhr.open.mock.calls[0]).toEqual(['POST', 'https://api.parse.com/1/batch', true]);
      expect(JSON.parse(xhr.send.mock.calls[0]).requests[0]).toEqual({
        method: 'POST',
        path: '/1/classes/Person',
        body: {},
      });
      done();
    });
    jest.runAllTicks();
    await flushPromises();
    xhr.status = 200;
    xhr.responseText = JSON.stringify([
      { success: { objectId: 'pid0' } },
      { success: { objectId: 'pid1' } },
      { success: { objectId: 'pid2' } },
      { success: { objectId: 'pid3' } },
      { success: { objectId: 'pid4' } },
    ]);
    xhr.readyState = 4;
    xhr.onreadystatechange();
    jest.runAllTicks();
  });

  it('can saveAll with batchSize', async done => {
    const xhrs = [];
    for (let i = 0; i < 2; i++) {
      xhrs[i] = {
        setRequestHeader: jest.fn(),
        open: jest.fn(),
        send: jest.fn(),
        status: 200,
        readyState: 4,
      };
    }
    let current = 0;
    RESTController._setXHR(function () {
      return xhrs[current++];
    });
    const objects = [];
    for (let i = 0; i < 22; i++) {
      objects[i] = new ParseObject('Person');
    }
    ParseObject.saveAll(objects, { batchSize: 20 }).then(() => {
      expect(xhrs[0].open.mock.calls[0]).toEqual(['POST', 'https://api.parse.com/1/batch', true]);
      expect(xhrs[1].open.mock.calls[0]).toEqual(['POST', 'https://api.parse.com/1/batch', true]);
      done();
    });
    jest.runAllTicks();
    await flushPromises();

    xhrs[0].responseText = JSON.stringify([
      { success: { objectId: 'pid0' } },
      { success: { objectId: 'pid1' } },
      { success: { objectId: 'pid2' } },
      { success: { objectId: 'pid3' } },
      { success: { objectId: 'pid4' } },
      { success: { objectId: 'pid5' } },
      { success: { objectId: 'pid6' } },
      { success: { objectId: 'pid7' } },
      { success: { objectId: 'pid8' } },
      { success: { objectId: 'pid9' } },
      { success: { objectId: 'pid10' } },
      { success: { objectId: 'pid11' } },
      { success: { objectId: 'pid12' } },
      { success: { objectId: 'pid13' } },
      { success: { objectId: 'pid14' } },
      { success: { objectId: 'pid15' } },
      { success: { objectId: 'pid16' } },
      { success: { objectId: 'pid17' } },
      { success: { objectId: 'pid18' } },
      { success: { objectId: 'pid19' } },
    ]);
    xhrs[0].onreadystatechange();
    jest.runAllTicks();
    await flushPromises();

    xhrs[1].responseText = JSON.stringify([
      { success: { objectId: 'pid20' } },
      { success: { objectId: 'pid21' } },
    ]);
    xhrs[1].onreadystatechange();
    jest.runAllTicks();
  });

  it('can saveAll with global batchSize', async done => {
    const xhrs = [];
    for (let i = 0; i < 2; i++) {
      xhrs[i] = {
        setRequestHeader: jest.fn(),
        open: jest.fn(),
        send: jest.fn(),
        status: 200,
        readyState: 4,
      };
    }
    let current = 0;
    RESTController._setXHR(function () {
      return xhrs[current++];
    });
    const objects = [];
    for (let i = 0; i < 22; i++) {
      objects[i] = new ParseObject('Person');
    }
    ParseObject.saveAll(objects).then(() => {
      expect(xhrs[0].open.mock.calls[0]).toEqual(['POST', 'https://api.parse.com/1/batch', true]);
      expect(xhrs[1].open.mock.calls[0]).toEqual(['POST', 'https://api.parse.com/1/batch', true]);
      done();
    });
    jest.runAllTicks();
    await flushPromises();

    xhrs[0].responseText = JSON.stringify([
      { success: { objectId: 'pid0' } },
      { success: { objectId: 'pid1' } },
      { success: { objectId: 'pid2' } },
      { success: { objectId: 'pid3' } },
      { success: { objectId: 'pid4' } },
      { success: { objectId: 'pid5' } },
      { success: { objectId: 'pid6' } },
      { success: { objectId: 'pid7' } },
      { success: { objectId: 'pid8' } },
      { success: { objectId: 'pid9' } },
      { success: { objectId: 'pid10' } },
      { success: { objectId: 'pid11' } },
      { success: { objectId: 'pid12' } },
      { success: { objectId: 'pid13' } },
      { success: { objectId: 'pid14' } },
      { success: { objectId: 'pid15' } },
      { success: { objectId: 'pid16' } },
      { success: { objectId: 'pid17' } },
      { success: { objectId: 'pid18' } },
      { success: { objectId: 'pid19' } },
    ]);
    xhrs[0].onreadystatechange();
    jest.runAllTicks();
    await flushPromises();

    xhrs[1].responseText = JSON.stringify([
      { success: { objectId: 'pid20' } },
      { success: { objectId: 'pid21' } },
    ]);
    xhrs[1].onreadystatechange();
    jest.runAllTicks();
  });

  it('returns the first error when saving an array of objects', async done => {
    const xhrs = [];
    for (let i = 0; i < 2; i++) {
      xhrs[i] = {
        setRequestHeader: jest.fn(),
        open: jest.fn(),
        send: jest.fn(),
        status: 200,
        readyState: 4,
      };
    }
    let current = 0;
    RESTController._setXHR(function () {
      return xhrs[current++];
    });
    const objects = [];
    for (let i = 0; i < 22; i++) {
      objects[i] = new ParseObject('Person');
    }
    ParseObject.saveAll(objects).then(null, error => {
      // The second batch never ran
      expect(xhrs[1].open.mock.calls.length).toBe(0);
      expect(objects[19].dirty()).toBe(false);
      expect(objects[20].dirty()).toBe(true);

      expect(error.message).toBe('first error');
      done();
    });
    await flushPromises();

    xhrs[0].responseText = JSON.stringify([
      { success: { objectId: 'pid0' } },
      { success: { objectId: 'pid1' } },
      { success: { objectId: 'pid2' } },
      { success: { objectId: 'pid3' } },
      { success: { objectId: 'pid4' } },
      { success: { objectId: 'pid5' } },
      { error: { code: -1, error: 'first error' } },
      { success: { objectId: 'pid7' } },
      { success: { objectId: 'pid8' } },
      { success: { objectId: 'pid9' } },
      { success: { objectId: 'pid10' } },
      { success: { objectId: 'pid11' } },
      { success: { objectId: 'pid12' } },
      { success: { objectId: 'pid13' } },
      { success: { objectId: 'pid14' } },
      { error: { code: -1, error: 'second error' } },
      { success: { objectId: 'pid16' } },
      { success: { objectId: 'pid17' } },
      { success: { objectId: 'pid18' } },
      { success: { objectId: 'pid19' } },
    ]);
    xhrs[0].onreadystatechange();
    jest.runAllTicks();
  });
});

describe('ObjectController', () => {
  beforeEach(() => {
    jest.clearAllMocks();
  });

  it('can fetch a single object', async done => {
    const objectController = CoreManager.getObjectController();
    const xhr = {
      setRequestHeader: jest.fn(),
      open: jest.fn(),
      send: jest.fn(),
    };
    RESTController._setXHR(function () {
      return xhr;
    });
    const o = new ParseObject('Person');
    o.id = 'pid';
    objectController.fetch(o).then(() => {
      expect(xhr.open.mock.calls[0]).toEqual([
        'POST',
        'https://api.parse.com/1/classes/Person/pid',
        true,
      ]);
      const body = JSON.parse(xhr.send.mock.calls[0]);
      expect(body._method).toBe('GET');
      done();
    });
    await flushPromises();

    xhr.status = 200;
    xhr.responseText = JSON.stringify({});
    xhr.readyState = 4;
    xhr.onreadystatechange();
    jest.runAllTicks();
  });

  it('accepts context on fetch', async () => {
    // Mock XHR
    CoreManager.getRESTController()._setXHR(
      mockXHR([
        {
          status: 200,
          response: {},
        },
      ])
    );
    // Spy on REST controller
    const controller = CoreManager.getRESTController();
    jest.spyOn(controller, 'ajax');
    // Save object
    const context = { a: 'fetch' };
    const obj = new ParseObject('Item');
    obj.id = 'pid';
    await obj.fetch({ context });
    // Validate
    const jsonBody = JSON.parse(controller.ajax.mock.calls[0][2]);
    expect(jsonBody._context).toEqual(context);
  });

  it('can fetch an array of objects', done => {
    const objectController = CoreManager.getObjectController();
    const objects = [];
    for (let i = 0; i < 5; i++) {
      objects[i] = new ParseObject('Person');
      objects[i].id = 'pid' + i;
    }
    objectController.fetch(objects).then(results => {
      expect(results.length).toBe(5);
      expect(results[0] instanceof ParseObject).toBe(true);
      expect(results[0].id).toBe('pid0');
      expect(results[0].className).toBe('Person');
      done();
    });
  });

  it('can fetch a single object with include', async done => {
    const objectController = CoreManager.getObjectController();
    const xhr = {
      setRequestHeader: jest.fn(),
      open: jest.fn(),
      send: jest.fn(),
    };
    RESTController._setXHR(function () {
      return xhr;
    });
    const o = new ParseObject('Person');
    o.id = 'pid';
    objectController.fetch(o, false, { include: ['child'] }).then(() => {
      expect(xhr.open.mock.calls[0]).toEqual([
        'POST',
        'https://api.parse.com/1/classes/Person/pid',
        true,
      ]);
      const body = JSON.parse(xhr.send.mock.calls[0]);
      expect(body._method).toBe('GET');
      done();
    });
    await flushPromises();

    xhr.status = 200;
    xhr.responseText = JSON.stringify({});
    xhr.readyState = 4;
    xhr.onreadystatechange();
    jest.runAllTicks();
  });

  it('can fetch an array of objects with include', async () => {
    const objectController = CoreManager.getObjectController();
    const objects = [];
    for (let i = 0; i < 5; i++) {
      objects[i] = new ParseObject('Person');
      objects[i].id = 'pid' + i;
    }
    const results = await objectController.fetch(objects, false, {
      include: ['child'],
    });
    expect(results.length).toBe(5);
    expect(results[0] instanceof ParseObject).toBe(true);
    expect(results[0].id).toBe('pid0');
    expect(results[0].className).toBe('Person');
  });

  it('can destroy an object', async () => {
    const objectController = CoreManager.getObjectController();
    const xhr = {
      setRequestHeader: jest.fn(),
      open: jest.fn(),
      send: jest.fn(),
    };
    RESTController._setXHR(function () {
      return xhr;
    });
    const p = new ParseObject('Person');
    p.id = 'pid';
    const result = objectController
      .destroy(p, {})
      .then(async () => {
        expect(xhr.open.mock.calls[0]).toEqual([
          'POST',
          'https://api.parse.com/1/classes/Person/pid',
          true,
        ]);
        expect(JSON.parse(xhr.send.mock.calls[0])._method).toBe('DELETE');
        const p2 = new ParseObject('Person');
        p2.id = 'pid2';
        const destroy = objectController.destroy(p2, {
          useMasterKey: true,
        });
        jest.runAllTicks();
        await flushPromises();
        xhr.onreadystatechange();
        jest.runAllTicks();
        return destroy;
      })
      .then(() => {
        expect(xhr.open.mock.calls[1]).toEqual([
          'POST',
          'https://api.parse.com/1/classes/Person/pid2',
          true,
        ]);
        const body = JSON.parse(xhr.send.mock.calls[1]);
        expect(body._method).toBe('DELETE');
        expect(body._MasterKey).toBe('C');
      });
    jest.runAllTicks();
    await flushPromises();
    xhr.status = 200;
    xhr.responseText = JSON.stringify({});
    xhr.readyState = 4;
    xhr.onreadystatechange();
    jest.runAllTicks();
    await result;
  });

  it('can destroy an array of objects with batchSize', async () => {
    const objectController = CoreManager.getObjectController();
    const xhrs = [];
    for (let i = 0; i < 3; i++) {
      xhrs[i] = {
        setRequestHeader: jest.fn(),
        open: jest.fn(),
        send: jest.fn(),
      };
      xhrs[i].status = 200;
      xhrs[i].responseText = JSON.stringify({});
      xhrs[i].readyState = 4;
    }
    let current = 0;
    RESTController._setXHR(function () {
      return xhrs[current++];
    });
    let objects = [];
    for (let i = 0; i < 5; i++) {
      objects[i] = new ParseObject('Person');
      objects[i].id = 'pid' + i;
    }
    const result = objectController
      .destroy(objects, { batchSize: 20 })
      .then(async () => {
        expect(xhrs[0].open.mock.calls[0]).toEqual(['POST', 'https://api.parse.com/1/batch', true]);
        expect(JSON.parse(xhrs[0].send.mock.calls[0]).requests).toEqual([
          {
            method: 'DELETE',
            path: '/1/classes/Person/pid0',
            body: {},
          },
          {
            method: 'DELETE',
            path: '/1/classes/Person/pid1',
            body: {},
          },
          {
            method: 'DELETE',
            path: '/1/classes/Person/pid2',
            body: {},
          },
          {
            method: 'DELETE',
            path: '/1/classes/Person/pid3',
            body: {},
          },
          {
            method: 'DELETE',
            path: '/1/classes/Person/pid4',
            body: {},
          },
        ]);

        objects = [];
        for (let i = 0; i < 22; i++) {
          objects[i] = new ParseObject('Person');
          objects[i].id = 'pid' + i;
        }
        const destroy = objectController.destroy(objects, { batchSize: 20 });
        jest.runAllTicks();
        await flushPromises();
        xhrs[1].onreadystatechange();
        jest.runAllTicks();
        await flushPromises();
        expect(xhrs[1].open.mock.calls.length).toBe(1);
        xhrs[2].onreadystatechange();
        jest.runAllTicks();
        return destroy;
      })
      .then(() => {
        expect(JSON.parse(xhrs[1].send.mock.calls[0]).requests.length).toBe(20);
        expect(JSON.parse(xhrs[2].send.mock.calls[0]).requests.length).toBe(2);
      });
    jest.runAllTicks();
    await flushPromises();

    xhrs[0].onreadystatechange();
    jest.runAllTicks();
    await result;
  });

  it('can destroy an array of objects', async () => {
    const objectController = CoreManager.getObjectController();
    const xhrs = [];
    for (let i = 0; i < 3; i++) {
      xhrs[i] = {
        setRequestHeader: jest.fn(),
        open: jest.fn(),
        send: jest.fn(),
      };
      xhrs[i].status = 200;
      xhrs[i].responseText = JSON.stringify({});
      xhrs[i].readyState = 4;
    }
    let current = 0;
    RESTController._setXHR(function () {
      return xhrs[current++];
    });
    let objects = [];
    for (let i = 0; i < 5; i++) {
      objects[i] = new ParseObject('Person');
      objects[i].id = 'pid' + i;
    }
    const result = objectController
      .destroy(objects, {})
      .then(async () => {
        expect(xhrs[0].open.mock.calls[0]).toEqual(['POST', 'https://api.parse.com/1/batch', true]);
        expect(JSON.parse(xhrs[0].send.mock.calls[0]).requests).toEqual([
          {
            method: 'DELETE',
            path: '/1/classes/Person/pid0',
            body: {},
          },
          {
            method: 'DELETE',
            path: '/1/classes/Person/pid1',
            body: {},
          },
          {
            method: 'DELETE',
            path: '/1/classes/Person/pid2',
            body: {},
          },
          {
            method: 'DELETE',
            path: '/1/classes/Person/pid3',
            body: {},
          },
          {
            method: 'DELETE',
            path: '/1/classes/Person/pid4',
            body: {},
          },
        ]);

        objects = [];
        for (let i = 0; i < 22; i++) {
          objects[i] = new ParseObject('Person');
          objects[i].id = 'pid' + i;
        }
        const destroy = objectController.destroy(objects, {});
        jest.runAllTicks();
        await flushPromises();
        xhrs[1].onreadystatechange();
        jest.runAllTicks();
        await flushPromises();
        expect(xhrs[1].open.mock.calls.length).toBe(1);
        xhrs[2].onreadystatechange();
        jest.runAllTicks();
        return destroy;
      })
      .then(() => {
        expect(JSON.parse(xhrs[1].send.mock.calls[0]).requests.length).toBe(20);
        expect(JSON.parse(xhrs[2].send.mock.calls[0]).requests.length).toBe(2);
      });
    jest.runAllTicks();
    await flushPromises();

    xhrs[0].onreadystatechange();
    jest.runAllTicks();
    await result;
  });

  it('can destroy the object eventually on network failure', async () => {
    const p = new ParseObject('Person');
    jest.spyOn(EventuallyQueue, 'destroy').mockImplementationOnce(() => Promise.resolve());
    jest.spyOn(EventuallyQueue, 'poll').mockImplementationOnce(() => {});
    jest.spyOn(p, 'destroy').mockImplementationOnce(() => {
      throw new ParseError(
        ParseError.CONNECTION_FAILED,
        'XMLHttpRequest failed: "Unable to connect to the Parse API"'
      );
    });
    await p.destroyEventually();
    expect(EventuallyQueue.destroy).toHaveBeenCalledTimes(1);
    expect(EventuallyQueue.poll).toHaveBeenCalledTimes(1);
  });

  it('should not destroy object eventually on error', async () => {
    const p = new ParseObject('Person');
    jest.spyOn(EventuallyQueue, 'destroy').mockImplementationOnce(() => Promise.resolve());
    jest.spyOn(EventuallyQueue, 'poll').mockImplementationOnce(() => {});
    jest.spyOn(p, 'destroy').mockImplementationOnce(() => {
      throw new ParseError(ParseError.OTHER_CAUSE, 'Unable to delete.');
    });
    await p.destroyEventually();
    expect(EventuallyQueue.destroy).toHaveBeenCalledTimes(0);
    expect(EventuallyQueue.poll).toHaveBeenCalledTimes(0);
  });

  it('can save an object', async () => {
    const objectController = CoreManager.getObjectController();
    const xhr = {
      setRequestHeader: jest.fn(),
      open: jest.fn(),
      send: jest.fn(),
    };
    RESTController._setXHR(function () {
      return xhr;
    });
    const p = new ParseObject('Person');
    p.id = 'pid';
    p.set('key', 'value');
    const result = objectController.save(p, {}).then(() => {
      expect(xhr.open.mock.calls[0]).toEqual([
        'POST',
        'https://api.parse.com/1/classes/Person/pid',
        true,
      ]);
      const body = JSON.parse(xhr.send.mock.calls[0]);
      expect(body.key).toBe('value');
    });
    jest.runAllTicks();
    await flushPromises();
    xhr.status = 200;
    xhr.responseText = JSON.stringify({});
    xhr.readyState = 4;
    xhr.onreadystatechange();
    jest.runAllTicks();
    await result;
  });

  it('returns an empty promise from an empty save', done => {
    const objectController = CoreManager.getObjectController();
    objectController.save().then(() => {
      done();
    });
    jest.runAllTicks();
  });

  it('can save an array of files', async () => {
    const objectController = CoreManager.getObjectController();
    const xhrs = [];
    for (let i = 0; i < 4; i++) {
      xhrs[i] = {
        setRequestHeader: jest.fn(),
        open: jest.fn(),
        send: jest.fn(),
        status: 200,
        readyState: 4,
      };
    }
    let current = 0;
    RESTController._setXHR(function () {
      return xhrs[current++];
    });
    const files = [
      new ParseFile('parse.txt', { base64: 'ParseA==' }),
      new ParseFile('parse2.txt', { base64: 'ParseA==' }),
      new ParseFile('parse3.txt', { base64: 'ParseA==' }),
    ];
    const result = objectController.save(files, {}).then(() => {
      expect(files[0].url()).toBe('http://files.parsetfss.com/a/parse.txt');
      expect(files[1].url()).toBe('http://files.parsetfss.com/a/parse2.txt');
      expect(files[2].url()).toBe('http://files.parsetfss.com/a/parse3.txt');
    });
    jest.runAllTicks();
    await flushPromises();
    const names = ['parse.txt', 'parse2.txt', 'parse3.txt'];
    for (let i = 0; i < 3; i++) {
      xhrs[i].responseText = JSON.stringify({
        name: 'parse.txt',
        url: 'http://files.parsetfss.com/a/' + names[i],
      });
      await flushPromises();
      xhrs[i].onreadystatechange();
      jest.runAllTicks();
    }
    await result;
  });

  it('can save an array of objects', async () => {
    const objectController = CoreManager.getObjectController();
    const xhrs = [];
    for (let i = 0; i < 3; i++) {
      xhrs[i] = {
        setRequestHeader: jest.fn(),
        open: jest.fn(),
        send: jest.fn(),
        status: 200,
        readyState: 4,
      };
    }
    let current = 0;
    RESTController._setXHR(function () {
      return xhrs[current++];
    });
    const objects = [];
    for (let i = 0; i < 5; i++) {
      objects[i] = new ParseObject('Person');
    }
    const result = objectController
      .save(objects, {})
      .then(async results => {
        expect(results.length).toBe(5);
        expect(results[0].id).toBe('pid0');
        expect(results[0].get('index')).toBe(0);
        expect(results[0].dirty()).toBe(false);

        const response = [];
        for (let i = 0; i < 22; i++) {
          objects[i] = new ParseObject('Person');
          objects[i].set('index', i);
          response.push({
            success: { objectId: 'pid' + i },
          });
        }
        const save = objectController.save(objects, {});
        jest.runAllTicks();
        await flushPromises();

        xhrs[1].responseText = JSON.stringify(response.slice(0, 20));
        xhrs[2].responseText = JSON.stringify(response.slice(20));

        // Objects in the second batch will not be prepared for save yet
        // This means they can also be modified before the first batch returns
        expect(
          SingleInstanceStateController.getState({
            className: 'Person',
            id: objects[20]._getId(),
          }).pendingOps.length
        ).toBe(1);
        objects[20].set('index', 0);

        xhrs[1].onreadystatechange();
        jest.runAllTicks();
        await flushPromises();
        expect(objects[0].dirty()).toBe(false);
        expect(objects[0].id).toBe('pid0');
        expect(objects[20].dirty()).toBe(true);
        expect(objects[20].id).toBe(undefined);

        xhrs[2].onreadystatechange();
        jest.runAllTicks();
        await flushPromises();
        expect(objects[20].dirty()).toBe(false);
        expect(objects[20].get('index')).toBe(0);
        expect(objects[20].id).toBe('pid20');
        return save;
      })
      .then(results => {
        expect(results.length).toBe(22);
      });
    jest.runAllTicks();
    await flushPromises();
    xhrs[0].responseText = JSON.stringify([
      { success: { objectId: 'pid0', index: 0 } },
      { success: { objectId: 'pid1', index: 1 } },
      { success: { objectId: 'pid2', index: 2 } },
      { success: { objectId: 'pid3', index: 3 } },
      { success: { objectId: 'pid4', index: 4 } },
    ]);
    xhrs[0].onreadystatechange();
    jest.runAllTicks();
    await result;
  });

  it('does not fail when checking if arrays of pointers are dirty', async () => {
    const xhrs = [];
    for (let i = 0; i < 2; i++) {
      xhrs[i] = {
        setRequestHeader: jest.fn(),
        open: jest.fn(),
        send: jest.fn(),
        status: 200,
        readyState: 4,
      };
    }
    let current = 0;
    RESTController._setXHR(function () {
      return xhrs[current++];
    });
    xhrs[0].responseText = JSON.stringify([{ success: { objectId: 'i333' } }]);
    xhrs[1].responseText = JSON.stringify({});
    const brand = ParseObject.fromJSON({
      className: 'Brand',
      objectId: 'b123',
      items: [{ __type: 'Pointer', objectId: 'i222', className: 'Item' }],
    });
    expect(brand._getSaveJSON()).toEqual({});
    const items = brand.get('items');
    items.push(new ParseObject('Item'));
    brand.set('items', items);
    expect(function () {
      brand.save();
    }).not.toThrow();
    jest.runAllTicks();
    await flushPromises();
    xhrs[0].onreadystatechange();
  });

  it('can create a new instance of an object', () => {
    const o = ParseObject.fromJSON({
      className: 'Clone',
      objectId: 'C12',
    });
    const o2 = o.newInstance();
    expect(o.id).toBe(o2.id);
    expect(o.className).toBe(o2.className);
    o.set({ valid: true });
    expect(o2.get('valid')).toBe(true);

    expect(o).not.toBe(o2);
  });

  it('cannot create a new instance of an object without className', () => {
    expect(() => {
      ParseObject.fromJSON({});
    }).toThrow('Cannot create an object without a className');
  });
});

describe('ParseObject (unique instance mode)', () => {
  beforeEach(() => {
    ParseObject.disableSingleInstance();
  });

  it('can be created with initial attributes', () => {
    const o = new ParseObject({
      className: 'Item',
      value: 12,
    });
    expect(o.className).toBe('Item');
    expect(o.attributes).toEqual({ value: 12 });
  });

  it('can be inflated from server JSON', () => {
    const json = {
      className: 'Item',
      createdAt: '2013-12-14T04:51:19Z',
      objectId: 'I1',
      size: 'medium',
    };
    const o = ParseObject.fromJSON(json);
    expect(o.className).toBe('Item');
    expect(o.id).toBe('I1');
    expect(o.attributes).toEqual({
      size: 'medium',
      createdAt: new Date(Date.UTC(2013, 11, 14, 4, 51, 19)),
      updatedAt: new Date(Date.UTC(2013, 11, 14, 4, 51, 19)),
    });
    expect(o.dirty()).toBe(false);
  });

  it('can be rendered to JSON', () => {
    let o = new ParseObject('Item');
    o.set({
      size: 'large',
      inStock: 18,
    });
    expect(o.toJSON()).toEqual({
      size: 'large',
      inStock: 18,
    });
    o = new ParseObject('Item');
    o._finishFetch({
      objectId: 'O2',
      size: 'medium',
      inStock: 12,
    });
    expect(o.id).toBe('O2');
    expect(o.toJSON()).toEqual({
      objectId: 'O2',
      size: 'medium',
      inStock: 12,
    });
  });

  it('can add, update, and remove attributes', () => {
    const o = new ParseObject({
      className: 'Item',
      objectId: 'anObjectId',
      value: 12,
      valid: true,
    });
    o.set({ value: 14 });
    expect(o.get('value')).toBe(14);
    o.unset('valid');
    expect(o.get('valid')).toBe(undefined);
    expect(o.dirtyKeys()).toEqual(['value', 'valid']);
    o.increment('value');
    expect(o.get('value')).toEqual(15);

    o.clear();
    expect(o.get('value')).toBe(undefined);

    const o2 = ParseObject.fromJSON({
      className: 'Item',
      tags: ['#tbt'],
    });

    o2.add('tags', '#nofilter');
    expect(o2.get('tags')).toEqual(['#tbt', '#nofilter']);

    o2.revert();
    o2.addUnique('tags', '#tbt');
    expect(o2.get('tags')).toEqual(['#tbt']);

    o2.revert();
    o2.remove('tags', '#tbt');
    expect(o2.get('tags')).toEqual([]);
  });

  it('can save the object', done => {
    CoreManager.getRESTController()._setXHR(
      mockXHR([
        {
          status: 200,
          response: {
            objectId: 'P1',
            count: 1,
          },
        },
      ])
    );
    const p = new ParseObject('Person');
    p.set('age', 38);
    p.increment('count');
    p.save().then(obj => {
      expect(obj).toBe(p);
      expect(obj.get('age')).toBe(38);
      expect(obj.get('count')).toBe(1);
      expect(obj.op('age')).toBe(undefined);
      expect(obj.dirty()).toBe(false);
      done();
    });
  });

  it('can save an array of objects', async () => {
    const xhr = {
      setRequestHeader: jest.fn(),
      open: jest.fn(),
      send: jest.fn(),
    };
    RESTController._setXHR(function () {
      return xhr;
    });
    const objects = [];
    for (let i = 0; i < 5; i++) {
      objects[i] = new ParseObject('Person');
    }
    const result = ParseObject.saveAll(objects).then(() => {
      expect(xhr.open.mock.calls[0]).toEqual(['POST', 'https://api.parse.com/1/batch', true]);
      expect(JSON.parse(xhr.send.mock.calls[0]).requests[0]).toEqual({
        method: 'POST',
        path: '/1/classes/Person',
        body: {},
      });
    });
    jest.runAllTicks();

    xhr.status = 200;
    xhr.responseText = JSON.stringify([
      { success: { objectId: 'pid0' } },
      { success: { objectId: 'pid1' } },
      { success: { objectId: 'pid2' } },
      { success: { objectId: 'pid3' } },
      { success: { objectId: 'pid4' } },
    ]);
    await flushPromises();
    xhr.readyState = 4;
    xhr.onreadystatechange();
    jest.runAllTicks();
    await result;
  });

  it('preserves changes when changing the id', () => {
    const o = new ParseObject({
      className: 'Item',
      objectId: 'anObjectId',
      value: 12,
    });
    o.id = 'otherId';
    expect(o.get('value')).toBe(12);
  });

  it('can maintain differences between two instances of an object', () => {
    const o = new ParseObject({
      className: 'Item',
      objectId: 'anObjectId',
      value: 12,
    });
    const o2 = new ParseObject({
      className: 'Item',
      objectId: 'anObjectId',
      value: 12,
    });
    o.set({ value: 100 });
    expect(o.get('value')).toBe(100);
    expect(o2.get('value')).toBe(12);

    o2.set({ name: 'foo' });
    expect(o.has('name')).toBe(false);
    expect(o2.has('name')).toBe(true);
  });

  it('can create a new instance of an object', () => {
    const o = ParseObject.fromJSON({
      className: 'Clone',
      objectId: 'C14',
    });
    let o2 = o.newInstance();
    expect(o.id).toBe(o2.id);
    expect(o.className).toBe(o2.className);
    expect(o).not.toBe(o2);
    o.set({ valid: true });
    expect(o2.get('valid')).toBe(undefined);
    o2 = o.newInstance();
    expect(o2.get('valid')).toBe(true);
  });
});

class MyObject extends ParseObject {
  constructor() {
    super('MyObject');
  }

  doSomething() {
    return 5;
  }

  static readOnlyAttributes() {
    return ['readonly', 'static', 'frozen'];
  }
}

ParseObject.registerSubclass('MyObject', MyObject);

describe('ParseObject Subclasses', () => {
  beforeEach(() => {
    ParseObject.enableSingleInstance();
  });

  it('can be extended with ES6 classes', () => {
    const o = new MyObject();
    expect(o.className).toBe('MyObject');
    expect(MyObject.className).toBe('MyObject');
    o.id = 'anObjectId';
    expect(o.toPointer()).toEqual({
      __type: 'Pointer',
      className: 'MyObject',
      objectId: 'anObjectId',
    });

    expect(o.doSomething()).toBe(5);

    const o2 = MyObject.createWithoutData('otherId');
    expect(o2 instanceof ParseObject).toBe(true);
    expect(o2 instanceof MyObject).toBe(true);
    expect(o2.toPointer()).toEqual({
      __type: 'Pointer',
      className: 'MyObject',
      objectId: 'otherId',
    });
    expect(o2.doSomething()).toBe(5);
  });

  it('respects readonly attributes of subclasses', () => {
    const o = new MyObject();
    o.set('readwrite', true);
    expect(o.set.bind(o, 'readonly')).toThrow('Cannot modify readonly attribute: readonly');
    expect(o.set.bind(o, 'static')).toThrow('Cannot modify readonly attribute: static');
    expect(o.set.bind(o, 'frozen')).toThrow('Cannot modify readonly attribute: frozen');
  });

  it('registerSubclass errors', () => {
    expect(() => {
      ParseObject.registerSubclass(1234);
    }).toThrow('The first argument must be a valid class name.');

    expect(() => {
      ParseObject.registerSubclass('TestObject', undefined);
    }).toThrow('You must supply a subclass constructor.');

    expect(() => {
      ParseObject.registerSubclass('TestObject', {});
    }).toThrow(
      'You must register the subclass constructor. Did you attempt to register an instance of the subclass?'
    );
  });

  it('can inflate subclasses from server JSON', () => {
    const json = {
      className: 'MyObject',
      objectId: 'anotherId',
    };
    const o = ParseObject.fromJSON(json);
    expect(o instanceof ParseObject).toBe(true);
    expect(o.className).toBe('MyObject');
    expect(o.id).toBe('anotherId');
    expect(o.doSomething()).toBe(5);
  });

  it('can be cloned', () => {
    const o = new MyObject();
    o.set({
      size: 'large',
      count: 7,
    });
    const o2 = o.clone();
    expect(o2 instanceof MyObject).toBe(true);
    expect(o2.className).toBe('MyObject');
    expect(o2.attributes).toEqual({
      size: 'large',
      count: 7,
    });
    expect(o2.id).toBe(undefined);
    expect(o.equals(o2)).toBe(false);
  });

  it('can be cleared', () => {
    const o = new MyObject();
    o.set({
      size: 'large',
      count: 7,
    });
    jest.spyOn(o, 'set');
    o.clear();
    expect(o.set).toHaveBeenCalledWith(
      {
        count: true,
        size: true,
      },
      {
        unset: true,
      }
    );
  });
});

describe('ParseObject extensions', () => {
  beforeEach(() => {
    ParseObject.enableSingleInstance();
  });

  it('can generate ParseObjects with a default className', () => {
    const YourObject = ParseObject.extend('YourObject');
    const yo = new YourObject();
    expect(yo instanceof ParseObject).toBe(true);
    expect(yo instanceof YourObject).toBe(true);
    expect(yo.className).toBe('YourObject');
    yo.set('greeting', 'yo');
    expect(yo.get('greeting')).toBe('yo');
    expect(yo.attributes).toEqual({
      greeting: 'yo',
    });

    const yo2 = YourObject.createWithoutData('otherId');
    expect(yo2 instanceof ParseObject).toBe(true);
    expect(yo2 instanceof YourObject).toBe(true);
    expect(yo2.toPointer()).toEqual({
      __type: 'Pointer',
      className: 'YourObject',
      objectId: 'otherId',
    });
  });

  it('can extend the prototype and statics of ParseObject', () => {
    const ExtendedObject = ParseObject.extend(
      'ExtendedObject',
      {
        getFoo() {
          return 12;
        },
      },
      {
        isFoo(value) {
          return value === 'foo';
        },
      }
    );
    const e = new ExtendedObject();
    expect(e instanceof ParseObject).toBe(true);
    expect(e instanceof ExtendedObject).toBe(true);
    expect(e.getFoo()).toBe(12);
    expect(ExtendedObject.isFoo(12)).toBe(false);
    expect(ExtendedObject.isFoo('foo')).toBe(true);
  });

  it('can extend a previous extension', () => {
    let FeatureObject = ParseObject.extend('FeatureObject', {
      foo() {
        return 'F';
      },
    });
    let f = new FeatureObject();
    expect(f.foo()).toBe('F');
    FeatureObject = ParseObject.extend('FeatureObject', {
      bar() {
        return 'B';
      },
    });
    f = new FeatureObject();
    expect(f.foo() + f.bar()).toBe('FB');
  });

  it('can specify a custom initializer', () => {
    const InitObject = ParseObject.extend('InitObject', {
      initialize: function () {
        this.set('field', 12);
      },
    });

    const i = new InitObject();
    expect(i.get('field')).toBe(12);
  });

  it('can handle className parameters', () => {
    expect(() => {
      ParseObject.extend();
    }).toThrow("Parse.Object.extend's first argument should be the className.");

    let CustomObject = ParseObject.extend('Item');
    expect(CustomObject.className).toBe('Item');

    CustomObject = ParseObject.extend({ className: 'Test' });
    expect(CustomObject.className).toBe('Test');
  });

  it('can extend with user rewrite', () => {
    const CustomObject = ParseObject.extend('User');
    expect(CustomObject.className).toBe('_User');
  });

  it('can extend multiple subclasses', () => {
    const CustomObject = ParseObject.extend('Item');
    expect(() => {
      new CustomObject({ 'invalid#name': 'bar' });
    }).toThrow("Can't create an invalid Parse Object");

    const CustomUserObject = CustomObject.extend('User');
    const CustomRewrite = CustomUserObject.extend();
    expect(CustomRewrite.className).toBe('_User');
  });
});

describe('ParseObject pin', () => {
  beforeEach(() => {
    ParseObject.enableSingleInstance();
    jest.clearAllMocks();
    mockLocalDatastore.isEnabled = true;
  });

  it('can pin to default', async () => {
    const object = new ParseObject('Item');
    await object.pin();
    expect(mockLocalDatastore._handlePinAllWithName).toHaveBeenCalledTimes(1);
    expect(mockLocalDatastore._handlePinAllWithName).toHaveBeenCalledWith(DEFAULT_PIN, [object]);
  });

  it('can unPin to default', async () => {
    const object = new ParseObject('Item');
    await object.unPin();
    expect(mockLocalDatastore._handleUnPinAllWithName).toHaveBeenCalledTimes(1);
    expect(mockLocalDatastore._handleUnPinAllWithName).toHaveBeenCalledWith(DEFAULT_PIN, [object]);
  });

  it('can pin to specific pin', async () => {
    const object = new ParseObject('Item');
    await object.pinWithName('test_pin');
    expect(mockLocalDatastore._handlePinAllWithName).toHaveBeenCalledTimes(1);
    expect(mockLocalDatastore._handlePinAllWithName).toHaveBeenCalledWith('test_pin', [object]);
  });

  it('can unPin to specific', async () => {
    const object = new ParseObject('Item');
    await object.unPinWithName('test_pin');
    expect(mockLocalDatastore._handleUnPinAllWithName).toHaveBeenCalledTimes(1);
    expect(mockLocalDatastore._handleUnPinAllWithName).toHaveBeenCalledWith('test_pin', [object]);
  });

  it('can check if pinned', async () => {
    const object = new ParseObject('Item');
    object.id = '1234';
    mockLocalDatastore.fromPinWithName
      .mockImplementationOnce(() => {
        return [object._toFullJSON()];
      })
      .mockImplementationOnce(() => []);

    let isPinned = await object.isPinned();
    expect(isPinned).toEqual(true);
    isPinned = await object.isPinned();
    expect(isPinned).toEqual(false);
  });

  it('can fetchFromLocalDatastore', async () => {
    const object = new ParseObject('Item');
    object.id = '123';
    mockLocalDatastore.getKeyForObject.mockImplementationOnce(() => 'Item_123');

    mockLocalDatastore._serializeObject.mockImplementationOnce(() => object._toFullJSON());

    await object.fetchFromLocalDatastore();
    expect(mockLocalDatastore._serializeObject).toHaveBeenCalledTimes(1);
    expect(mockLocalDatastore._serializeObject).toHaveBeenCalledWith('Item_123');
  });

  it('cannot fetchFromLocalDatastore if unsaved', async () => {
    try {
      const object = new ParseObject('Item');
      await object.fetchFromLocalDatastore();
    } catch (e) {
      expect(e.message).toBe('Cannot fetch an unsaved ParseObject');
    }
  });

  it('can pinAll', async () => {
    const obj1 = new ParseObject('Item');
    const obj2 = new ParseObject('Item');
    await ParseObject.pinAll([obj1, obj2]);
    expect(mockLocalDatastore._handlePinAllWithName).toHaveBeenCalledTimes(1);
    expect(mockLocalDatastore._handlePinAllWithName.mock.calls[0]).toEqual([
      DEFAULT_PIN,
      [obj1, obj2],
    ]);
  });

  it('can unPinAll', async () => {
    const obj1 = new ParseObject('Item');
    const obj2 = new ParseObject('Item');
    await ParseObject.unPinAll([obj1, obj2]);
    expect(mockLocalDatastore._handleUnPinAllWithName).toHaveBeenCalledTimes(1);
    expect(mockLocalDatastore._handleUnPinAllWithName.mock.calls[0]).toEqual([
      DEFAULT_PIN,
      [obj1, obj2],
    ]);
  });

  it('can unPinAllObjects', async () => {
    await ParseObject.unPinAllObjects();
    expect(mockLocalDatastore.unPinWithName).toHaveBeenCalledTimes(1);
    expect(mockLocalDatastore.unPinWithName.mock.calls[0]).toEqual([DEFAULT_PIN]);
  });

  it('can unPinAllObjectsWithName', async () => {
    await ParseObject.unPinAllObjectsWithName('123');
    expect(mockLocalDatastore.unPinWithName).toHaveBeenCalledTimes(1);
    expect(mockLocalDatastore.unPinWithName.mock.calls[0]).toEqual([PIN_PREFIX + '123']);
  });

  it('cannot pin when localDatastore disabled', async () => {
    mockLocalDatastore.isEnabled = false;
    const name = 'test_pin';
    const obj = new ParseObject('Item');
    try {
      await obj.pin();
    } catch (error) {
      expect(error).toBe('Parse.enableLocalDatastore() must be called first');
    }
    try {
      await obj.unPin();
    } catch (error) {
      expect(error).toBe('Parse.enableLocalDatastore() must be called first');
    }
    try {
      await obj.isPinned();
    } catch (error) {
      expect(error).toBe('Parse.enableLocalDatastore() must be called first');
    }
    try {
      await obj.pinWithName();
    } catch (error) {
      expect(error).toBe('Parse.enableLocalDatastore() must be called first');
    }
    try {
      await obj.unPinWithName();
    } catch (error) {
      expect(error).toBe('Parse.enableLocalDatastore() must be called first');
    }
    try {
      await obj.fetchFromLocalDatastore();
    } catch (error) {
      expect(error.message).toBe('Parse.enableLocalDatastore() must be called first');
    }
    try {
      await ParseObject.pinAll([obj]);
    } catch (error) {
      expect(error).toBe('Parse.enableLocalDatastore() must be called first');
    }
    try {
      await ParseObject.unPinAll([obj]);
    } catch (error) {
      expect(error).toBe('Parse.enableLocalDatastore() must be called first');
    }
    try {
      await ParseObject.pinAllWithName(name, [obj]);
    } catch (error) {
      expect(error).toBe('Parse.enableLocalDatastore() must be called first');
    }
    try {
      await ParseObject.unPinAllWithName(name, [obj]);
    } catch (error) {
      expect(error).toBe('Parse.enableLocalDatastore() must be called first');
    }
    try {
      await ParseObject.unPinAllObjects();
    } catch (error) {
      expect(error).toBe('Parse.enableLocalDatastore() must be called first');
    }
    try {
      await ParseObject.unPinAllObjectsWithName(name);
    } catch (error) {
      expect(error).toBe('Parse.enableLocalDatastore() must be called first');
    }
  });
  it('gets id for new object when cascadeSave = false and singleInstance = false', done => {
    ParseObject.disableSingleInstance();
    CoreManager.getRESTController()._setXHR(
      mockXHR([
        {
          status: 200,
          response: {
            objectId: 'P5',
          },
        },
      ])
    );
    const p = new ParseObject('Person');
    p.save(null, { cascadeSave: false }).then(obj => {
      expect(obj).toBe(p);
      expect(obj.id).toBe('P5');
      done();
    });
  });
});<|MERGE_RESOLUTION|>--- conflicted
+++ resolved
@@ -275,7 +275,6 @@
     });
     expect(o.dirty()).toBe(false);
     expect(o.get('date')).toBeInstanceOf(Date);
-<<<<<<< HEAD
   });
 
   it('can be dirty with fromJSON', () => {
@@ -298,8 +297,6 @@
     });
     expect(o.dirty()).toBe(true);
     expect(o.dirtyKeys()).toEqual([ 'size', 'date' ]);
-=======
->>>>>>> 832de922
   });
 
   it('can override old data when inflating from the server', () => {
