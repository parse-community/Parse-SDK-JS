/**
 * Copyright (c) 2015-present, Parse, LLC.
 * All rights reserved.
 *
 * This source code is licensed under the BSD-style license found in the
 * LICENSE file in the root directory of this source tree. An additional grant
 * of patent rights can be found in the PATENTS file in the same directory.
 */

jest.dontMock('../arrayContainsObject');
jest.dontMock('../canBeSerialized');
jest.dontMock('../CoreManager');
jest.dontMock('../promiseUtils');
jest.dontMock('../decode');
jest.dontMock('../encode');
jest.dontMock('../equals');
jest.dontMock('../escape');
jest.dontMock('../ObjectStateMutations');
jest.dontMock('../parseDate');
jest.dontMock('../ParseError');
jest.dontMock('../ParseFile');
jest.dontMock('../ParseGeoPoint');
jest.dontMock('../ParseObject');
jest.dontMock('../ParseOp');
jest.dontMock('../RESTController');
jest.dontMock('../SingleInstanceStateController');
jest.dontMock('../TaskQueue');
jest.dontMock('../unique');
jest.dontMock('../UniqueInstanceStateController');
jest.dontMock('../unsavedChildren');
jest.dontMock('../ParseACL');

jest.dontMock('./test_helpers/mockXHR');

jest.useFakeTimers();

const mockRelation = function(parent, key) {
  this.parentClass = parent.className;
  this.parentId = parent.id;
  this.key = key;
};
mockRelation.prototype.add = function(obj) {
  this.targetClassName = obj.className;
};
jest.setMock('../ParseRelation', mockRelation);

const mockQuery = function(className) {
  this.className = className;
};
mockQuery.prototype.containedIn = function(field, ids) {
  this.results = [];
  ids.forEach((id) => {
    this.results.push(ParseObject.fromJSON({
      className: this.className,
      objectId: id
    }));
  });
};

mockQuery.prototype.include = function(keys) {
  this._include = keys;
};

mockQuery.prototype.find = function() {
  return Promise.resolve(this.results);
};
jest.setMock('../ParseQuery', mockQuery);

const CoreManager = require('../CoreManager');
const ParseACL = require('../ParseACL').default;
const ParseError = require('../ParseError').default;
const ParseFile = require('../ParseFile').default;
const ParseGeoPoint = require('../ParseGeoPoint').default;
const ParseObject = require('../ParseObject').default;
const ParseOp = require('../ParseOp');
const RESTController = require('../RESTController');
const SingleInstanceStateController = require('../SingleInstanceStateController');
const unsavedChildren = require('../unsavedChildren').default;

const mockXHR = require('./test_helpers/mockXHR');

CoreManager.setRESTController(RESTController);
CoreManager.setInstallationController({
  currentInstallationId() {
    return Promise.resolve('iid');
  }
});
CoreManager.set('APPLICATION_ID', 'A');
CoreManager.set('JAVASCRIPT_KEY', 'B');
CoreManager.set('MASTER_KEY', 'C');
CoreManager.set('VERSION', 'V');

const {
  SetOp,
  UnsetOp,
  IncrementOp
} = require('../ParseOp');

function flushPromises() {
  return new Promise(resolve => setImmediate(resolve));
}

describe('ParseObject', () => {
  beforeEach(() => {
    ParseObject.enableSingleInstance();
  });

  it('is initially created with no Id', () => {
    const o = new ParseObject('Item');
    expect(o.id).toBe(undefined);
    expect(o._localId).toBe(undefined);
    expect(o.dirty()).toBe(true);
  });

  it('can be created with initial attributes', () => {
    const o = new ParseObject({
      className: 'Item',
      value: 12
    });
    expect(o.className).toBe('Item');
    expect(o.attributes).toEqual({ value: 12 });
  });

  it('can ignore validation if ignoreValidation option is provided', () => {
    class ValidatedObject extends ParseObject {
      validate(attrs) {
        if (attrs.hasOwnProperty('badAttr')) {
          return 'you have the bad attr';
        }
      }
    }

    const o = new ValidatedObject({
      className: 'Item',
      value: 12,
      badAttr: true
    }, { ignoreValidation: true });

    expect(o.attributes.value).toBe(12);
    expect(o.attributes.badAttr).toBe(true);
  });

  it('can be inflated from server JSON', () => {
    const json = {
      className: 'Item',
      createdAt: '2013-12-14T04:51:19Z',
      objectId: 'I1',
      size: 'medium'
    };
    const o = ParseObject.fromJSON(json);
    expect(o.className).toBe('Item');
    expect(o.id).toBe('I1');
    expect(o.attributes).toEqual({
      size: 'medium',
      createdAt: new Date(Date.UTC(2013, 11, 14, 4, 51, 19)),
      updatedAt: new Date(Date.UTC(2013, 11, 14, 4, 51, 19))
    });
    expect(o.dirty()).toBe(false);
  });

  it('can override old data when inflating from the server', () => {
    const o = ParseObject.fromJSON({
      className: 'Item',
      objectId: 'I01',
      size: 'small'
    });
    expect(o.get('size')).toBe('small');
    const o2 = ParseObject.fromJSON({
      className: 'Item',
      objectId: 'I01',
      disabled: true
    }, true);
    expect(o.get('disabled')).toBe(true);
    expect(o.get('size')).toBe(undefined);
    expect(o.has('size')).toBe(false);

    expect(o2.get('disabled')).toBe(true);
    expect(o2.get('size')).toBe(undefined);
    expect(o2.has('size')).toBe(false);
  });

  it('is given a local Id once dirtied', () => {
    const o = new ParseObject('Item');
    o.set('size', 'small');
    expect(o._localId).toBeTruthy();
  });

  it('has a read-only attributes property', () => {
    const o = new ParseObject('Item');
    o.set('size', 'small');
    expect(function() { o.attributes.size = 'large'; }).toThrow();
  });

  it('exposes read-only createdAt and updatedAt', () => {
    const o = new ParseObject('Item');
    expect(o.get('createdAt')).toBe(undefined);
    expect(o.get('updatedAt')).toBe(undefined);
    const created = new Date();
    const updated = new Date();
    o._finishFetch({
      objectId: 'O1',
      createdAt: { __type: 'Date', iso: created.toISOString() },
      updatedAt: { __type: 'Date', iso: updated.toISOString() }
    });
    expect(o.get('createdAt')).toEqual(created);
    expect(o.get('updatedAt')).toEqual(updated);
    expect(o.createdAt).toEqual(created);
    expect(o.updatedAt).toEqual(updated);
  });

  it('can be rendered to JSON', () => {
    let o = new ParseObject('Item');
    o.set({
      size: 'large',
      inStock: 18
    });
    expect(o.toJSON()).toEqual({
      size: 'large',
      inStock: 18
    });
    o = new ParseObject('Item');
    o._finishFetch({
      objectId: 'O2',
      size: 'medium',
      inStock: 12
    });
    expect(o.id).toBe('O2');
    expect(o.toJSON()).toEqual({
      objectId: 'O2',
      size: 'medium',
      inStock: 12
    });
  });

  it('encodes createdAt and updatedAt fields as strings', () => {
    const o = ParseObject.fromJSON({
      id: 'hasDates',
      className: 'Item',
      createdAt: { __type: 'Date', iso: new Date(Date.UTC(2015, 0, 1)).toJSON() },
      updatedAt: { __type: 'Date', iso: new Date(Date.UTC(2015, 0, 1)).toJSON() },
      foo: 'bar'
    });
    expect(o.toJSON()).toEqual({
      id: 'hasDates',
      createdAt: '2015-01-01T00:00:00.000Z',
      updatedAt: '2015-01-01T00:00:00.000Z',
      foo: 'bar'
    });
  });

  it('can convert to a pointer', () => {
    const o = new ParseObject('Item');
    expect(function() {o.toPointer();}).toThrow(
      'Cannot create a pointer to an unsaved ParseObject'
    );
    o.id = 'anObjectId';
    expect(o.toPointer()).toEqual({
      __type: 'Pointer',
      className: 'Item',
      objectId: 'anObjectId'
    });
  });

  it('can test equality against another ParseObject', () => {
    const a = new ParseObject('Item');
    expect(a.equals(a)).toBe(true);
    const b = new ParseObject('Item');
    expect(a.equals(b)).toBe(false);
    expect(b.equals(a)).toBe(false);
    a.id = 'anObjectId';
    b.id = 'anObjectId';
    expect(a.equals(b)).toBe(true);
    expect(b.equals(a)).toBe(true);
  });

  it('can set a field', () => {
    const o = new ParseObject('Person');
    expect(o.attributes).toEqual({});
    o.set('name', 'Will');
    expect(o.attributes).toEqual({ name: 'Will' });
    expect(o.op('name') instanceof SetOp).toBe(true);
    expect(o.dirtyKeys()).toEqual(['name']);
    expect(o.dirty()).toBe(true);
    expect(o.dirty('name')).toBe(true);
    expect(o._getSaveJSON()).toEqual({ name: 'Will' });

    // set multiple fields at once
    o.set({ name: 'William', behavior: 'formal' });
    expect(o.attributes).toEqual({ name: 'William', behavior: 'formal' });
  });

  it('can set id with the objectId attribute', () => {
    const o = new ParseObject('Person');
    expect(o.attributes).toEqual({});
    expect(o.id).toBe(undefined);
    o.set({ objectId: 'oid' });
    expect(o.attributes).toEqual({});
    expect(o.id).toBe('oid');
  });

  it('can get an escaped version of a field', () => {
    const o = new ParseObject('Person');
    o.set('age', 28);
    o.set('phoneProvider', 'AT&T');
    expect(o.escape('notSet')).toBe('');
    expect(o.escape('age')).toBe('28');
    expect(o.escape('phoneProvider')).toBe('AT&amp;T');
  });

  it('can tell if it has an attribute', () => {
    const o = new ParseObject('Person');
    o.set('age', 28);
    expect(o.has('name')).toBe(false);
    expect(o.has('age')).toBe(true);
  });

  it('can tell if a field is dirty', () => {
    const o = new ParseObject('Person');
    o._finishFetch({
      objectId: 'p99',
      age: 28,
      human: true
    });
    expect(o.dirty()).toBe(false);
    expect(o.dirty('age')).toBe(false);
    expect(o.dirty('human')).toBe(false);
    expect(o.dirty('unset')).toBe(false);
    o.set('human', false);
    expect(o.dirty()).toBe(true);
    expect(o.dirty('age')).toBe(false);
    expect(o.dirty('human')).toBe(true);
    expect(o.dirty('unset')).toBe(false);
  })

  it('can unset a field', () => {
    const o = new ParseObject('Person');
    o.id = 'anObjectId';
    o.set('name', 'Will');
    expect(o.attributes).toEqual({ name: 'Will' });
    o.unset('name');
    expect(o.attributes).toEqual({});
    // Even when you unset an unsaved set, it's still dirty
    expect(o.op('name') instanceof UnsetOp).toBe(true);
    expect(o.dirty()).toBe(true);
    expect(o.dirtyKeys()).toEqual(['name']);

    const o2 = new ParseObject('Person');
    o2._finishFetch({
      objectId: 'P1',
      name: 'Will'
    });
    expect(o2.attributes).toEqual({ name: 'Will' });
    o2.unset('name');
    expect(o2.attributes).toEqual({});
  });

  it('can clear all fields', () => {
    const o = new ParseObject('Person');
    o._finishFetch({
      objectId: 'P95',
      createdAt: { __type: 'Date', iso: new Date().toISOString() },
      updatedAt: { __type: 'Date', iso: new Date().toISOString() },
    });
    o.set({ a: 'a', b: 'b', c: 'c' });
    expect(o.dirty('a')).toBe(true);
    expect(o.dirty('b')).toBe(true);
    expect(o.dirty('c')).toBe(true);
    o.clear();
    expect(o.get('a')).toBe(undefined);
    expect(o.get('b')).toBe(undefined);
    expect(o.get('c')).toBe(undefined);
  });

  it('can increment a field', () => {
    const o = new ParseObject('Person');
    o.increment('age');
    expect(o.attributes).toEqual({ age: 1 });
    expect(o.op('age') instanceof IncrementOp).toBe(true);
    expect(o.dirtyKeys()).toEqual(['age']);
    expect(o._getSaveJSON()).toEqual({ age: { __op: 'Increment', amount: 1 } });

    o.increment('age', 4);
    expect(o.attributes).toEqual({ age: 5 });
    expect(o._getSaveJSON()).toEqual({ age: { __op: 'Increment', amount: 5 } });

    expect(o.increment.bind(o, 'age', 'four')).toThrow(
      'Cannot increment by a non-numeric amount.'
    );
    expect(o.increment.bind(o, 'age', null)).toThrow(
      'Cannot increment by a non-numeric amount.'
    );
    expect(o.increment.bind(o, 'age', { amount: 4 })).toThrow(
      'Cannot increment by a non-numeric amount.'
    );

    o.set('age', 30);
    o.increment('age');
    expect(o.attributes).toEqual({ age: 31 });
    expect(o._getSaveJSON()).toEqual({ age: 31 });

    const o2 = new ParseObject('Person');
    o2._finishFetch({
      objectId: 'P2',
      age: 40
    });
    expect(o2.attributes).toEqual({ age: 40 });
    o2.increment('age');
    expect(o2.attributes).toEqual({ age: 41 });
  });

  it('can add elements to an array field', () => {
    const o = new ParseObject('Schedule');
    o.add('available', 'Monday');
    o.add('available', 'Wednesday');
    expect(o.get('available')).toEqual(['Monday', 'Wednesday']);

    o.set('colors', ['red', 'green']);
    o.add('colors', 'blue');
    expect(o.get('colors')).toEqual(['red', 'green', 'blue']);

    o._handleSaveResponse({
      objectId: 'S1',
      available: ['Monday', 'Wednesday'],
      colors: ['red', 'green', 'blue']
    });

    o.addUnique('available', 'Thursday');
    o.addUnique('available', 'Monday');
    expect(o.get('available')).toEqual(['Monday', 'Wednesday', 'Thursday']);
  });

  it('can add elements to an array field in batch mode', () => {
    const o = new ParseObject('Schedule');
    o.addAll('available', ['Monday', 'Wednesday']);
    expect(o.get('available')).toEqual(['Monday', 'Wednesday']);

    o.set('colors', ['red']);
    o.addAll('colors', ['green', 'blue']);
    expect(o.get('colors')).toEqual(['red', 'green', 'blue']);

    o._handleSaveResponse({
      objectId: 'S1',
      available: ['Monday', 'Wednesday'],
      colors: ['red', 'green', 'blue']
    });

    o.addAllUnique('available', ['Thursday', 'Monday']);
    expect(o.get('available').length).toEqual(3);
  });

  it('can remove elements from an array field', () => {
    const o = new ParseObject('Schedule');
    o.set('available', ['Monday', 'Tuesday']);
    o.remove('available', 'Tuesday');
    o.remove('available', 'Saturday');
    expect(o.get('available')).toEqual(['Monday']);

    o._handleSaveResponse({
      objectId: 'S2',
      available: ['Monday']
    });

    o.remove('available', 'Monday');
    o.remove('available', 'Tuesday');
    expect(o.get('available')).toEqual([]);
  });

  it('can remove elements from an array field in batch mode', () => {
    const o = new ParseObject('Schedule');
    o.set('available', ['Monday', 'Tuesday']);
    o.removeAll('available', ['Tuesday', 'Saturday']);
    expect(o.get('available')).toEqual(['Monday']);

    o._handleSaveResponse({
      objectId: 'S2',
      available: ['Monday']
    });

    o.removeAll('available', ['Monday', 'Tuesday']);
    expect(o.get('available')).toEqual([]);
  });

  it('can chain sets', () => {
    const o = new ParseObject('Person');
    o.set('developer', true).set('platform', 'web');
    expect(o.attributes).toEqual({
      developer: true,
      platform: 'web'
    });
  });

  it('can set and retrieve ACLs', () => {
    const acl = new ParseACL();
    const o = new ParseObject('Listing');
    o.setACL(acl);
    expect(o.get('ACL')).toBe(acl);
    expect(o.getACL()).toBe(acl);
  });

  it('can manipulate relations on fields', () => {
    const o = new ParseObject('Person');
    o.id = 'AA';
    o.set('age', 38);
    expect(o.relation.bind(o, 'age')).toThrow(
      'Called relation() on non-relation field age'
    );
    const rel = o.relation('friends');
    expect(rel.parentClass).toBe('Person');
    expect(rel.parentId).toBe('AA');
    expect(rel.key).toBe('friends');
    const friend = new ParseObject('Person');
    friend.id = 'BB';
    rel.add(friend);
    expect(rel.targetClassName).toBe('Person');
  });

  it('can detect dirty object children', () => {
    const o = new ParseObject('Person');
    o._finishFetch({
      objectId: 'dirtyObj',
      obj: { a: 12 },
      location: {
        __type: 'GeoPoint',
        latitude: 20,
        longitude: 20
      }
    });
    expect(o.dirty()).toBe(false);
    o.get('obj').b = 21;
    expect(o.get('obj')).toEqual({
      a: 12,
      b: 21
    });
    expect(o.dirty()).toBe(true);
    expect(o.dirtyKeys()).toEqual(['obj']);
    expect(o._getSaveJSON()).toEqual({
      obj: {
        a: 12,
        b: 21
      }
    });
    delete o.get('obj').b;
    expect(o.dirty()).toBe(false);
    expect(o.dirtyKeys()).toEqual([]);
    const loc = o.get('location');
    expect(loc instanceof ParseGeoPoint).toBe(true);
    expect(loc.latitude).toBe(20);
    expect(loc.longitude).toBe(20);
    loc.latitude = 30;
    expect(loc.latitude).toBe(30);
    expect(o.dirty()).toBe(true);
    expect(o.dirtyKeys()).toEqual(['location']);

    const p = new ParseObject('Parent');
    p.set('children', [o]);
    expect(p.dirtyKeys()).toEqual(['children']);
  });

  it('can validate attributes', () => {
    const o = new ParseObject('Listing');
    expect(o.validate({
      ACL: 'not an acl'
    })).toEqual(
      new ParseError(ParseError.OTHER_CAUSE, 'ACL must be a Parse ACL.')
    );

    expect(o.validate({
      'invalid!key': 12
    })).toEqual(
      new ParseError(ParseError.INVALID_KEY_NAME)
    );

    expect(o.validate({
      noProblem: 'here'
    })).toBe(false);
  });

  it('validates attributes on set()', () => {
    const o = new ParseObject('Listing');
    expect(o.set('ACL', 'not an acl')).toBe(false);
    expect(o.set('ACL', { '*': { read: true, write: false } })).toBe(o);
    expect(o.set('$$$', 'o_O')).toBe(false);

    o.set('$$$', 'o_O', { error: function(obj, err) {
      expect(obj).toBe(o);
      expect(err.code).toBe(105);
    }});
  });

  it('ignores validation if ignoreValidation option is passed to set()', () => {
    const o = new ParseObject('Listing');
    expect(o.set('$$$', 'o_O', { ignoreValidation: true })).toBe(o);
  });

  it('can test object validity', () => {
    // Note: an object should never become invalid through normal use, but
    // it's possible that someone could manipulate it to become invalid
    const o = new ParseObject('Item');
    expect(o.isValid()).toBe(true);
    o.set('someKey', 'someValue');
    expect(o.isValid()).toBe(true);
    o._finishFetch({
      objectId: 'O3',
      'invalid!key': 'oops'
    });
    expect(o.isValid()).toBe(false);
  });

  it('shares data among different instances of an object', () => {
    const o = new ParseObject('Person');
    o.id = 'P2';
    const o2 = new ParseObject('Person');
    o2.id = 'P2';
    o.set('age', 22);
    expect(o.get('age')).toBe(22);
    expect(o2.get('age')).toBe(22);
  });

  it('does not stack-overflow when encoding recursive pointers', () => {
    const o = ParseObject.fromJSON({
      __type: 'Object',
      className: 'Item',
      objectId: 'recurParent',
      child: {
        __type: 'Pointer',
        className: 'Item',
        objectId: 'recurChild'
      }
    });
    expect(o.toJSON()).toEqual({
      objectId: 'recurParent',
      child: {
        __type: 'Pointer',
        className: 'Item',
        objectId: 'recurChild'
      }
    });

    ParseObject.fromJSON({
      __type: 'Object',
      className: 'Item',
      objectId: 'recurChild',
      parent: {
        __type: 'Pointer',
        className: 'Item',
        objectId: 'recurParent'
      }
    });

    expect(o.toJSON()).toEqual({
      objectId: 'recurParent',
      child: {
        __type: 'Object',
        className: 'Item',
        objectId: 'recurChild',
        parent: {
          __type: 'Pointer',
          className: 'Item',
          objectId: 'recurParent'
        }
      }
    });
  });

  it('properly encodes createdAt/updatedAt dates on nested objects', () => {
    const o = ParseObject.fromJSON({
      __type: 'Object',
      className: 'Item',
      objectId: 'recurParent',
      createdAt: '1970-01-01T00:00:00.000Z',
      updatedAt: '1970-01-01T00:00:00.000Z',
      aDate: {
        __type: 'Date',
        iso: '1970-01-01T00:00:00.000Z'
      },
      child: {
        __type: 'Pointer',
        className: 'Item',
        objectId: 'recurChild'
      }
    });
    expect(o.createdAt.getTime()).toBe(new Date(0).getTime());
    expect(o.updatedAt.getTime()).toBe(new Date(0).getTime());
    expect(o.get('aDate').getTime()).toBe(new Date(0).getTime());

    ParseObject.fromJSON({
      __type: 'Object',
      className: 'Item',
      objectId: 'recurChild',
      createdAt: '1970-01-01T00:00:00.000Z',
      updatedAt: '1970-01-01T00:00:00.000Z',
      parent: {
        __type: 'Pointer',
        className: 'Item',
        objectId: 'recurParent'
      }
    });

    expect(o.toJSON()).toEqual({
      objectId: 'recurParent',
      createdAt: '1970-01-01T00:00:00.000Z',
      updatedAt: '1970-01-01T00:00:00.000Z',
      aDate: {
        __type: 'Date',
        iso: '1970-01-01T00:00:00.000Z'
      },
      child: {
        __type: 'Object',
        className: 'Item',
        objectId: 'recurChild',
        createdAt: '1970-01-01T00:00:00.000Z',
        updatedAt: '1970-01-01T00:00:00.000Z',
        parent: {
          __type: 'Pointer',
          className: 'Item',
          objectId: 'recurParent'
        }
      }
    });
  });

  it('encodes multiple layers of nested objects', () => {
    const grandparent = ParseObject.fromJSON({
      __type: 'Object',
      className: 'Item',
      objectId: 'nestedGrand',
      child: {
        __type: 'Pointer',
        className: 'Item',
        objectId: 'nestedParent'
      }
    });

    const parent = ParseObject.fromJSON({
      __type: 'Object',
      className: 'Item',
      objectId: 'nestedParent',
      child: {
        __type: 'Pointer',
        className: 'Item',
        objectId: 'nestedChild'
      }
    });

    const child = ParseObject.fromJSON({
      __type: 'Object',
      className: 'Item',
      objectId: 'nestedChild',
      count: 12
    });

    expect(grandparent.get('child').id).toBe(parent.id);
    expect(grandparent.get('child').get('child').id).toBe(child.id);

    expect(grandparent.toJSON()).toEqual({
      objectId: 'nestedGrand',
      child: {
        __type: 'Object',
        className: 'Item',
        objectId: 'nestedParent',
        child: {
          __type: 'Object',
          className: 'Item',
          objectId: 'nestedChild',
          count: 12
        }
      }
    });
  });

  it('updates the existed flag when saved', () => {
    const o = new ParseObject('Item');
    expect(o.existed()).toBe(false);
    o._handleSaveResponse({
      objectId: 'I2'
    }, 201);
    expect(o.existed()).toBe(false);
    o._handleSaveResponse({}, 200);
    expect(o.existed()).toBe(true);
  });

  it('commits changes to server data when saved', () => {
    const p = new ParseObject('Person');
    p.id = 'P3';
    p.set('age', 24);
    expect(p._getServerData()).toEqual({});
    expect(p.op('age') instanceof SetOp).toBe(true);
    const updated = new Date();
    p._handleSaveResponse({
      updatedAt: { __type: 'Date', iso: updated.toISOString() }
    });
    expect(p._getServerData()).toEqual({
      updatedAt: updated,
      age: 24
    });
    expect(p.op('age')).toBe(undefined);
  });

  it('handles ACL when saved', () => {
    const p = new ParseObject('Person');

    p._handleSaveResponse({
      ACL: {}
    }, 201);

    const acl = p.getACL();
    expect(acl).not.toEqual(null);
    expect(acl instanceof ParseACL).toBe(true);
  });

  it('replaces a local id with a real one when saved', () => {
    const p = new ParseObject('Person');
    p.set('age', 34);
    expect(p._localId).toBeTruthy();
    expect(p.id).toBe(undefined);
    const oldState = SingleInstanceStateController.getState({ className: 'Person', id: p._localId });
    p._handleSaveResponse({
      objectId: 'P4'
    });
    expect(p._localId).toBe(undefined);
    expect(p.id).toBe('P4');
    const newState = SingleInstanceStateController.getState({ className: 'Person', id: 'P4' });
    expect(oldState.serverData).toBe(newState.serverData);
    expect(oldState.pendingOps).toBe(newState.pendingOps);
    expect(oldState.tasks).toBe(newState.tasks);
  });

  it('marks inflated objects as existed', () => {
    const o = ParseObject.fromJSON({
      className: 'Item',
      objectId: 'iexist',
      count: 7
    });
    expect(o.existed()).toBe(true);
  });

  it('can revert unsaved ops', () => {
    const o = ParseObject.fromJSON({
      className: 'Item',
      objectId: 'canrevert',
      count: 5
    });
    o.set({ cool: true });
    o.increment('count');
    expect(o.get('cool')).toBe(true);
    expect(o.get('count')).toBe(6);
    o.revert();
    expect(o.get('cool')).toBe(undefined);
    expect(o.op('cool')).toBe(undefined);
    expect(o.get('count')).toBe(5);
    expect(o.op('count')).toBe(undefined);
  });

<<<<<<< HEAD
  it('can revert a specific field in unsaved ops', () => {
    var o = ParseObject.fromJSON({
      className: 'Item',
      objectId: 'canrevertspecific',
      count: 5
    });
    o.set({ cool: true });
    o.increment('count');
    expect(o.get('cool')).toBe(true);
    expect(o.get('count')).toBe(6);
    o.revert('cool');
    expect(o.get('cool')).toBe(undefined);
    expect(o.op('cool')).toBe(undefined);
    expect(o.get('count')).toBe(6);
    expect(o.op('count')).not.toBe(undefined);
  });

  it('can revert multiple fields in unsaved ops', () => {
    var o = ParseObject.fromJSON({
      className: 'Item',
      objectId: 'canrevertmultiple',
      count: 5,
      age: 18,
      gender: 'female'
    });
    o.set({ cool: true, gender: 'male' });
    o.increment('count');
    o.increment('age');
    expect(o.get('cool')).toBe(true);
    expect(o.get('count')).toBe(6);
    expect(o.get('age')).toBe(19);
    expect(o.get('gender')).toBe('male');
    o.revert('age', 'count', 'gender');
    expect(o.get('cool')).toBe(true);
    expect(o.op('cool')).not.toBe(undefined);
    expect(o.get('count')).toBe(5);
    expect(o.op('count')).toBe(undefined);
    expect(o.get('age')).toBe(18);
    expect(o.op('age')).toBe(undefined);
    expect(o.get('gender')).toBe('female');
    expect(o.op('gender')).toBe(undefined);
  });

  it('throws if an array is provided', () => {
    var o = ParseObject.fromJSON({
      className: 'Item',
      objectId: 'throwforarray',
      count: 5,
      age: 18,
      gender: 'female'
    });
    o.set({ cool: true, gender: 'male' });

    const err = "Parse.Object#revert expects either no, or a list of string, arguments.";

    expect(function() {
      o.revert(['age'])
    }).toThrow(err);

    expect(function() {
      o.revert([])
    }).toThrow(err);

    expect(function() {
      o.revert('gender', ['age'])
    }).toThrow(err);
=======
  it('can fetchWithInclude', async () => {
    const objectController = CoreManager.getObjectController();
    const spy = jest.spyOn(
      objectController,
      'fetch'
    )
      .mockImplementationOnce(() => {})
      .mockImplementationOnce(() => {})
      .mockImplementationOnce(() => {});

    const parent = new ParseObject('Person');
    await parent.fetchWithInclude('child', { useMasterKey: true, sessionToken: '123'});
    await parent.fetchWithInclude(['child']);
    await parent.fetchWithInclude([['child']]);
    expect(objectController.fetch).toHaveBeenCalledTimes(3);

    expect(objectController.fetch.mock.calls[0]).toEqual([
      parent, true, { useMasterKey: true, sessionToken: '123', include: ['child'] }
    ]);
    expect(objectController.fetch.mock.calls[1]).toEqual([
      parent, true, { include: ['child'] }
    ]);
    expect(objectController.fetch.mock.calls[2]).toEqual([
      parent, true, { include: ['child'] }
    ]);

    spy.mockRestore();
  });

  it('can fetchAllWithInclude', async () => {
    const objectController = CoreManager.getObjectController();
    const spy = jest.spyOn(
      objectController,
      'fetch'
    )
      .mockImplementationOnce(() => {})
      .mockImplementationOnce(() => {})
      .mockImplementationOnce(() => {});

    const parent = new ParseObject('Person');
    await ParseObject.fetchAllWithInclude([parent], 'child', { useMasterKey: true, sessionToken: '123'});
    await ParseObject.fetchAllWithInclude([parent], ['child']);
    await ParseObject.fetchAllWithInclude([parent], [['child']]);
    expect(objectController.fetch).toHaveBeenCalledTimes(3);

    expect(objectController.fetch.mock.calls[0]).toEqual([
      [parent], true, { useMasterKey: true, sessionToken: '123', include: ['child'] }
    ]);
    expect(objectController.fetch.mock.calls[1]).toEqual([
      [parent], true, { include: ['child'] }
    ]);
    expect(objectController.fetch.mock.calls[2]).toEqual([
      [parent], true, { include: ['child'] }
    ]);

    spy.mockRestore();
>>>>>>> 1084fb78
  });

  it('can save the object', (done) => {
    CoreManager.getRESTController()._setXHR(
      mockXHR([{
        status: 200,
        response: {
          objectId: 'P5',
          count: 1
        }
      }])
    );
    const p = new ParseObject('Person');
    p.set('age', 38);
    p.increment('count');
    p.save().then((obj) => {
      expect(obj).toBe(p);
      expect(obj.get('age')).toBe(38);
      expect(obj.get('count')).toBe(1);
      expect(obj.op('age')).toBe(undefined);
      expect(obj.dirty()).toBe(false);
      done();
    });
  });

  it('accepts attribute changes on save', (done) => {
    CoreManager.getRESTController()._setXHR(
      mockXHR([{
        status: 200,
        response: { objectId: 'newattributes' }
      }])
    );
    let o = new ParseObject('Item');
    o.save({ key: 'value' }).then(() => {
      expect(o.get('key')).toBe('value');

      o = new ParseObject('Item');
      return o.save({ ACL: 'not an acl' });
    }).then(null, (error) => {
      expect(error.code).toBe(-1);
      done();
    });
  });

  it('interpolates delete operations', (done) => {
    CoreManager.getRESTController()._setXHR(
      mockXHR([{
        status: 200,
        response: { objectId: 'newattributes', deletedKey: {__op: 'Delete'} }
      }])
    );
    const o = new ParseObject('Item');
    o.save({ key: 'value', deletedKey: 'keyToDelete' }).then(() => {
      expect(o.get('key')).toBe('value');
      expect(o.get('deletedKey')).toBeUndefined();
      done();
    });
  });

  it('can make changes while in the process of a save', async () => {
    const xhr = {
      setRequestHeader: jest.fn(),
      open: jest.fn(),
      send: jest.fn()
    };
    RESTController._setXHR(function() { return xhr; });
    const p = new ParseObject('Person');
    p.set('age', 38);
    const result = p.save().then(() => {
      expect(p._getServerData()).toEqual({ age: 38 });
      expect(p._getPendingOps().length).toBe(1);
      expect(p.get('age')).toBe(39);
    });
    jest.runAllTicks();
    await flushPromises();
    expect(p._getPendingOps().length).toBe(2);
    p.increment('age');
    expect(p.get('age')).toBe(39);

    xhr.status = 200;
    xhr.responseText = JSON.stringify({ objectId: 'P12' });
    xhr.readyState = 4;
    xhr.onreadystatechange();
    await result;
  });

  it('will queue save operations', async () => {
    const xhrs = [];
    RESTController._setXHR(function() {
      const xhr = {
        setRequestHeader: jest.fn(),
        open: jest.fn(),
        send: jest.fn()
      };
      xhrs.push(xhr);
      return xhr;
    });
    const p = new ParseObject('Person');
    expect(p._getPendingOps().length).toBe(1);
    expect(xhrs.length).toBe(0);
    p.increment('updates');
    p.save();
    jest.runAllTicks();
    await flushPromises();
    expect(p._getPendingOps().length).toBe(2);
    expect(xhrs.length).toBe(1);
    p.increment('updates');
    p.save();
    jest.runAllTicks();
    await flushPromises();
    expect(p._getPendingOps().length).toBe(3);
    expect(xhrs.length).toBe(1);

    xhrs[0].status = 200;
    xhrs[0].responseText = JSON.stringify({ objectId: 'P15', updates: 1 });
    xhrs[0].readyState = 4;
    xhrs[0].onreadystatechange();
    jest.runAllTicks();
    await flushPromises();

    expect(p._getServerData()).toEqual({ updates: 1 });
    expect(p.get('updates')).toBe(2);
    expect(p._getPendingOps().length).toBe(2);
    expect(xhrs.length).toBe(2);
  });

  it('will leave the pending ops queue untouched when a lone save fails', async () => {
    const xhr = {
      setRequestHeader: jest.fn(),
      open: jest.fn(),
      send: jest.fn()
    };
    RESTController._setXHR(function() { return xhr; });
    const p = new ParseObject('Per$on');
    expect(p._getPendingOps().length).toBe(1);
    p.increment('updates');
    const result = p.save().then(null, (err) => {
      expect(err.code).toBe(103);
      expect(err.message).toBe('Invalid class name');
      expect(p._getPendingOps().length).toBe(1);
      expect(p.dirtyKeys()).toEqual(['updates']);
      expect(p.get('updates')).toBe(1);
    });
    jest.runAllTicks();
    await flushPromises();

    xhr.status = 404;
    xhr.responseText = JSON.stringify({ code: 103, error: 'Invalid class name' });
    xhr.readyState = 4;
    xhr.onreadystatechange();
    await result;
  });

  it('will merge pending Ops when a save fails and others are pending', async () => {
    const xhrs = [];
    RESTController._setXHR(function() {
      const xhr = {
        setRequestHeader: jest.fn(),
        open: jest.fn(),
        send: jest.fn()
      };
      xhrs.push(xhr);
      return xhr;
    });
    const p = new ParseObject('Per$on');
    expect(p._getPendingOps().length).toBe(1);
    p.increment('updates');
    p.save().catch(() => {});
    jest.runAllTicks();
    await flushPromises();
    expect(p._getPendingOps().length).toBe(2);
    p.set('updates', 12);
    p.save().catch(() => {});
    jest.runAllTicks();
    await flushPromises();

    expect(p._getPendingOps().length).toBe(3);

    xhrs[0].status = 404;
    xhrs[0].responseText = JSON.stringify({ code: 103, error: 'Invalid class name' });
    xhrs[0].readyState = 4;
    xhrs[0].onreadystatechange();
    jest.runAllTicks();
    await flushPromises();
    expect(p._getPendingOps().length).toBe(2);
    expect(p._getPendingOps()[0]).toEqual({
      updates: new ParseOp.SetOp(12)
    });
  });

  it('will deep-save the children of an object', async () => {
    const xhrs = [];
    RESTController._setXHR(function() {
      const xhr = {
        setRequestHeader: jest.fn(),
        open: jest.fn(),
        send: jest.fn(),
        status: 200,
        readyState: 4
      };
      xhrs.push(xhr);
      return xhr;
    });
    const parent = new ParseObject('Item');
    const child = new ParseObject('Item');
    child.set('value', 5);
    parent.set('child', child);
    const result = parent.save().then(() => {
      expect(child.id).toBe('child');
      expect(child.dirty()).toBe(false);
      expect(parent.id).toBe('parent');
    });
    jest.runAllTicks();
    await flushPromises();

    expect(xhrs.length).toBe(1);
    expect(xhrs[0].open.mock.calls[0]).toEqual(
      ['POST', 'https://api.parse.com/1/batch', true]
    );
    xhrs[0].responseText = JSON.stringify([ { success: { objectId: 'child' } } ]);
    xhrs[0].onreadystatechange();
    jest.runAllTicks();
    await flushPromises();

    expect(xhrs.length).toBe(2);
    xhrs[1].responseText = JSON.stringify({ objectId: 'parent' });
    xhrs[1].onreadystatechange();
    jest.runAllTicks();
    await result;
  });

  it('will fail for a circular dependency of non-existing objects', () => {
    const parent = new ParseObject('Item');
    const child = new ParseObject('Item');
    parent.set('child', child);
    child.set('parent', parent);
    expect(parent.save.bind(parent)).toThrow(
      'Cannot create a pointer to an unsaved Object.'
    );
  });

  it('will fail for deeper unsaved objects', () => {
    const parent = new ParseObject('Item');
    const child = new ParseObject('Item');
    const grandchild = new ParseObject('Item');
    parent.set('child', child);
    child.set('child', grandchild);

    expect(parent.save.bind(parent)).toThrow(
      'Cannot create a pointer to an unsaved Object.'
    );
  });

  it('does not mark shallow objects as dirty', () => {
    const post = new ParseObject('Post');
    post.id = '141414';
    expect(post.dirty()).toBe(false);

    const comment = new ParseObject('Comment');
    comment.set('parent', post);
    expect(unsavedChildren(comment)).toEqual([]);
  });

  it('can fetch an object given an id', async () => {
    CoreManager.getRESTController()._setXHR(
      mockXHR([{
        status: 200,
        response: {
          count: 10
        }
      }])
    );
    const p = new ParseObject('Person');
    p.id = 'P55';
    await p.fetch().then((res) => {
      expect(p).toBe(res);
      expect(p.attributes).toEqual({ count: 10 });
    });
  });

  it('should fail on invalid date', (done) => {
    const obj = new ParseObject('Item');
    obj.set('when', new Date(Date.parse(null)));
    ParseObject.saveAll([obj]).then(() => {
      done.fail('Expected invalid date to fail');
    }).catch((error) => {
      expect(error[0].code).toEqual(ParseError.INCORRECT_TYPE);
      expect(error[0].message).toEqual('Tried to encode an invalid date.');
      done();
    });
    jest.runAllTicks();
  });

  it('can save a ring of objects, given one exists', async () => {
    const xhrs = [];
    RESTController._setXHR(function() {
      const xhr = {
        setRequestHeader: jest.fn(),
        open: jest.fn(),
        send: jest.fn(),
        status: 200,
        readyState: 4
      };
      xhrs.push(xhr);
      return xhr;
    });
    const parent = new ParseObject('Item');
    const child = new ParseObject('Item');
    child.id = 'child';
    parent.set('child', child);
    child.set('parent', parent);

    const result = ParseObject.saveAll([parent, child]).then(() => {
      expect(child.dirty()).toBe(false);
      expect(parent.id).toBe('parent');
    });
    jest.runAllTicks();
    await flushPromises();

    expect(xhrs.length).toBe(1);
    expect(xhrs[0].open.mock.calls[0]).toEqual(
      ['POST', 'https://api.parse.com/1/batch', true]
    );
    expect(JSON.parse(xhrs[0].send.mock.calls[0]).requests).toEqual(
      [{
        method: 'POST',
        path: '/1/classes/Item',
        body: {
          child: {
            __type: 'Pointer',
            className: 'Item',
            objectId: 'child'
          }
        }
      }]
    );
    xhrs[0].responseText = JSON.stringify([ { success: { objectId: 'parent' } } ]);
    xhrs[0].onreadystatechange();
    jest.runAllTicks();
    await flushPromises();

    expect(parent.id).toBe('parent');

    expect(xhrs.length).toBe(2);
    xhrs[1].responseText = JSON.stringify([ { success: {} } ]);
    xhrs[1].onreadystatechange();
    jest.runAllTicks();

    await result;
  });

  it('can save a chain of unsaved objects', async () => {
    const xhrs = [];
    RESTController._setXHR(function() {
      const xhr = {
        setRequestHeader: jest.fn(),
        open: jest.fn(),
        send: jest.fn(),
        status: 200,
        readyState: 4
      };
      xhrs.push(xhr);
      return xhr;
    });
    const parent = new ParseObject('Item');
    const child = new ParseObject('Item');
    const grandchild = new ParseObject('Item');
    parent.set('child', child);
    child.set('child', grandchild);

    const result = ParseObject.saveAll([parent]).then(() => {
      expect(child.dirty()).toBe(false);
      expect(grandchild.dirty()).toBe(false);
      expect(parent.id).toBe('parent');
      expect(child.id).toBe('child');
      expect(grandchild.id).toBe('grandchild');
    });
    jest.runAllTicks();
    await flushPromises();

    expect(xhrs.length).toBe(1);
    expect(xhrs[0].open.mock.calls[0]).toEqual(
      ['POST', 'https://api.parse.com/1/batch', true]
    );
    expect(JSON.parse(xhrs[0].send.mock.calls[0]).requests).toEqual(
      [{
        method: 'POST',
        path: '/1/classes/Item',
        body: { }
      }]
    );
    xhrs[0].responseText = JSON.stringify([ { success: { objectId: 'grandchild' } } ]);
    xhrs[0].onreadystatechange();
    jest.runAllTicks();
    await flushPromises();

    expect(xhrs.length).toBe(2);
    expect(xhrs[1].open.mock.calls[0]).toEqual(
      ['POST', 'https://api.parse.com/1/batch', true]
    );
    expect(JSON.parse(xhrs[1].send.mock.calls[0]).requests).toEqual(
      [{
        method: 'POST',
        path: '/1/classes/Item',
        body: {
          child: {
            __type: 'Pointer',
            className: 'Item',
            objectId: 'grandchild'
          }
        }
      }]
    );
    xhrs[1].responseText = JSON.stringify([ { success: { objectId: 'child' } } ]);
    xhrs[1].onreadystatechange();
    jest.runAllTicks();
    await flushPromises();

    expect(xhrs.length).toBe(3);
    expect(xhrs[2].open.mock.calls[0]).toEqual(
      ['POST', 'https://api.parse.com/1/batch', true]
    );
    expect(JSON.parse(xhrs[2].send.mock.calls[0]).requests).toEqual(
      [{
        method: 'POST',
        path: '/1/classes/Item',
        body: {
          child: {
            __type: 'Pointer',
            className: 'Item',
            objectId: 'child'
          }
        }
      }]
    );
    xhrs[2].responseText = JSON.stringify([ { success: { objectId: 'parent' } } ]);
    xhrs[2].onreadystatechange();
    jest.runAllTicks();
    await result;
  });

  it('can update fields via a fetch() call', (done) => {
    CoreManager.getRESTController()._setXHR(
      mockXHR([{
        status: 200,
        response: {
          count: 11
        }
      }, {
        status: 200,
        response: {
          count: 20
        }
      }])
    );
    const p = new ParseObject('Person');
    p.id = 'P55';
    p.increment('count');
    p.save().then(() => {
      expect(p.get('count')).toBe(11);
      return p.fetch();
    }).then(() => {
      expect(p.get('count')).toBe(20);
      expect(p.dirty()).toBe(false);
      done();
    });
  });

  it('replaces old data when fetch() is called', (done) => {
    CoreManager.getRESTController()._setXHR(
      mockXHR([{
        status: 200,
        response: {
          count: 10
        }
      }])
    );

    const p = ParseObject.fromJSON({
      className: 'Person',
      objectId: 'P200',
      name: 'Fred',
      count: 0
    });
    expect(p.get('name')).toBe('Fred');
    expect(p.get('count')).toBe(0);
    p.fetch().then(() => {
      expect(p.get('count')).toBe(10);
      expect(p.get('name')).toBe(undefined);
      expect(p.has('name')).toBe(false);
      done();
    });
  });

  it('can destroy an object', async () => {
    const xhr = {
      setRequestHeader: jest.fn(),
      open: jest.fn(),
      send: jest.fn()
    };
    RESTController._setXHR(function() { return xhr; });
    const p = new ParseObject('Person');
    p.id = 'pid';
    const result = p.destroy().then(() => {
      expect(xhr.open.mock.calls[0]).toEqual(
        ['POST', 'https://api.parse.com/1/classes/Person/pid', true]
      );
      expect(JSON.parse(xhr.send.mock.calls[0])._method).toBe('DELETE');
    });
    jest.runAllTicks();
    await flushPromises();
    xhr.status = 200;
    xhr.responseText = JSON.stringify({});
    xhr.readyState = 4;
    xhr.onreadystatechange();
    jest.runAllTicks();
    await result;
  });

  it('can save an array of objects', async (done) => {
    const xhr = {
      setRequestHeader: jest.fn(),
      open: jest.fn(),
      send: jest.fn()
    };
    RESTController._setXHR(function() { return xhr; });
    const objects = [];
    for (let i = 0; i < 5; i++) {
      objects[i] = new ParseObject('Person');
    }
    ParseObject.saveAll(objects).then(() => {
      expect(xhr.open.mock.calls[0]).toEqual(
        ['POST', 'https://api.parse.com/1/batch', true]
      );
      expect(JSON.parse(xhr.send.mock.calls[0]).requests[0]).toEqual({
        method: 'POST',
        path: '/1/classes/Person',
        body: {}
      });
      done();
    });
    jest.runAllTicks();
    await flushPromises();
    xhr.status = 200;
    xhr.responseText = JSON.stringify([
      { success: { objectId: 'pid0' } },
      { success: { objectId: 'pid1' } },
      { success: { objectId: 'pid2' } },
      { success: { objectId: 'pid3' } },
      { success: { objectId: 'pid4' } },
    ]);
    xhr.readyState = 4;
    xhr.onreadystatechange();
    jest.runAllTicks();
  });

  it('returns the first error when saving an array of objects', async (done) => {
    const xhrs = [];
    for (let i = 0; i < 2; i++) {
      xhrs[i] = {
        setRequestHeader: jest.fn(),
        open: jest.fn(),
        send: jest.fn(),
        status: 200,
        readyState: 4
      };
    }
    let current = 0;
    RESTController._setXHR(function() { return xhrs[current++]; });
    const objects = [];
    for (let i = 0; i < 22; i++) {
      objects[i] = new ParseObject('Person');
    }
    ParseObject.saveAll(objects).then(null, (error) => {
      // The second batch never ran
      expect(xhrs[1].open.mock.calls.length).toBe(0);
      expect(objects[19].dirty()).toBe(false);
      expect(objects[20].dirty()).toBe(true);

      expect(error.message).toBe('first error');
      done();
    });
    await flushPromises();

    xhrs[0].responseText = JSON.stringify([
      { success: { objectId: 'pid0' } },
      { success: { objectId: 'pid1' } },
      { success: { objectId: 'pid2' } },
      { success: { objectId: 'pid3' } },
      { success: { objectId: 'pid4' } },
      { success: { objectId: 'pid5' } },
      { error: { code: -1, error: 'first error' } },
      { success: { objectId: 'pid7' } },
      { success: { objectId: 'pid8' } },
      { success: { objectId: 'pid9' } },
      { success: { objectId: 'pid10' } },
      { success: { objectId: 'pid11' } },
      { success: { objectId: 'pid12' } },
      { success: { objectId: 'pid13' } },
      { success: { objectId: 'pid14' } },
      { error: { code: -1, error: 'second error' } },
      { success: { objectId: 'pid16' } },
      { success: { objectId: 'pid17' } },
      { success: { objectId: 'pid18' } },
      { success: { objectId: 'pid19' } },
    ]);
    xhrs[0].onreadystatechange();
    jest.runAllTicks();
  });
});

describe('ObjectController', () => {
  it('can fetch a single object', async (done) => {
    const objectController = CoreManager.getObjectController();
    const xhr = {
      setRequestHeader: jest.fn(),
      open: jest.fn(),
      send: jest.fn()
    };
    RESTController._setXHR(function() { return xhr; });
    const o = new ParseObject('Person');
    o.id = 'pid';
    objectController.fetch(o).then(() => {
      expect(xhr.open.mock.calls[0]).toEqual(
        ['POST', 'https://api.parse.com/1/classes/Person/pid', true]
      );
      const body = JSON.parse(xhr.send.mock.calls[0]);
      expect(body._method).toBe('GET');
      done();
    });
    await flushPromises();

    xhr.status = 200;
    xhr.responseText = JSON.stringify({});
    xhr.readyState = 4;
    xhr.onreadystatechange();
    jest.runAllTicks();
  });

  it('can fetch an array of objects', (done) => {
    const objectController = CoreManager.getObjectController();
    const objects = [];
    for (let i = 0; i < 5; i++) {
      objects[i] = new ParseObject('Person');
      objects[i].id = 'pid' + i;
    }
    objectController.fetch(objects).then((results) => {
      expect(results.length).toBe(5);
      expect(results[0] instanceof ParseObject).toBe(true);
      expect(results[0].id).toBe('pid0');
      expect(results[0].className).toBe('Person');
      done();
    });
  });

  it('can fetch a single object with include', async (done) => {
    const objectController = CoreManager.getObjectController();
    const xhr = {
      setRequestHeader: jest.fn(),
      open: jest.fn(),
      send: jest.fn()
    };
    RESTController._setXHR(function() { return xhr; });
    const o = new ParseObject('Person');
    o.id = 'pid';
    objectController.fetch(o, false, { include: ['child'] }).then(() => {
      expect(xhr.open.mock.calls[0]).toEqual(
        ['POST', 'https://api.parse.com/1/classes/Person/pid', true]
      );
      const body = JSON.parse(xhr.send.mock.calls[0]);
      expect(body._method).toBe('GET');
      done();
    });
    await flushPromises();

    xhr.status = 200;
    xhr.responseText = JSON.stringify({});
    xhr.readyState = 4;
    xhr.onreadystatechange();
    jest.runAllTicks();
  });

  it('can fetch an array of objects with include', async () => {
    const objectController = CoreManager.getObjectController();
    const objects = [];
    for (let i = 0; i < 5; i++) {
      objects[i] = new ParseObject('Person');
      objects[i].id = 'pid' + i;
    }
    const results = await objectController.fetch(objects, false, { include: ['child'] });
    expect(results.length).toBe(5);
    expect(results[0] instanceof ParseObject).toBe(true);
    expect(results[0].id).toBe('pid0');
    expect(results[0].className).toBe('Person');
  });

  it('can destroy an object', async () => {
    const objectController = CoreManager.getObjectController();
    const xhr = {
      setRequestHeader: jest.fn(),
      open: jest.fn(),
      send: jest.fn()
    };
    RESTController._setXHR(function() { return xhr; });
    const p = new ParseObject('Person');
    p.id = 'pid';
    const result = objectController.destroy(p, {}).then(async () => {
      expect(xhr.open.mock.calls[0]).toEqual(
        ['POST', 'https://api.parse.com/1/classes/Person/pid', true]
      );
      expect(JSON.parse(xhr.send.mock.calls[0])._method).toBe('DELETE');
      const p2 = new ParseObject('Person');
      p2.id = 'pid2';
      const destroy = objectController.destroy(p2, {
        useMasterKey: true
      });
      jest.runAllTicks();
      await flushPromises();
      xhr.onreadystatechange();
      jest.runAllTicks();
      return destroy;
    }).then(() => {
      expect(xhr.open.mock.calls[1]).toEqual(
        ['POST', 'https://api.parse.com/1/classes/Person/pid2', true]
      );
      const body = JSON.parse(xhr.send.mock.calls[1]);
      expect(body._method).toBe('DELETE');
      expect(body._MasterKey).toBe('C');
    });
    jest.runAllTicks();
    await flushPromises();
    xhr.status = 200;
    xhr.responseText = JSON.stringify({});
    xhr.readyState = 4;
    xhr.onreadystatechange();
    jest.runAllTicks();
    await result;
  });

  it('can destroy an array of objects', async () => {
    const objectController = CoreManager.getObjectController();
    const xhrs = [];
    for (let i = 0; i < 3; i++) {
      xhrs[i] = {
        setRequestHeader: jest.fn(),
        open: jest.fn(),
        send: jest.fn()
      };
      xhrs[i].status = 200;
      xhrs[i].responseText = JSON.stringify({});
      xhrs[i].readyState = 4;
    }
    let current = 0;
    RESTController._setXHR(function() { return xhrs[current++]; });
    let objects = [];
    for (let i = 0; i < 5; i++) {
      objects[i] = new ParseObject('Person');
      objects[i].id = 'pid' + i;
    }
    const result = objectController.destroy(objects, {}).then(async () => {
      expect(xhrs[0].open.mock.calls[0]).toEqual(
        ['POST', 'https://api.parse.com/1/batch', true]
      );
      expect(JSON.parse(xhrs[0].send.mock.calls[0]).requests).toEqual([
        {
          method: 'DELETE',
          path: '/1/classes/Person/pid0',
          body: {}
        }, {
          method: 'DELETE',
          path: '/1/classes/Person/pid1',
          body: {}
        }, {
          method: 'DELETE',
          path: '/1/classes/Person/pid2',
          body: {}
        }, {
          method: 'DELETE',
          path: '/1/classes/Person/pid3',
          body: {}
        }, {
          method: 'DELETE',
          path: '/1/classes/Person/pid4',
          body: {}
        }
      ]);

      objects = [];
      for (let i = 0; i < 22; i++) {
        objects[i] = new ParseObject('Person');
        objects[i].id = 'pid' + i;
      }
      const destroy = objectController.destroy(objects, {});
      jest.runAllTicks();
      await flushPromises();
      xhrs[1].onreadystatechange();
      jest.runAllTicks();
      await flushPromises();
      expect(xhrs[1].open.mock.calls.length).toBe(1);
      xhrs[2].onreadystatechange();
      jest.runAllTicks();
      return destroy;
    }).then(() => {
      expect(JSON.parse(xhrs[1].send.mock.calls[0]).requests.length).toBe(20);
      expect(JSON.parse(xhrs[2].send.mock.calls[0]).requests.length).toBe(2);
    });
    jest.runAllTicks();
    await flushPromises();

    xhrs[0].onreadystatechange();
    jest.runAllTicks();
    await result;
  });

  it('can save an object', async () => {
    const objectController = CoreManager.getObjectController();
    const xhr = {
      setRequestHeader: jest.fn(),
      open: jest.fn(),
      send: jest.fn()
    };
    RESTController._setXHR(function() { return xhr; });
    const p = new ParseObject('Person');
    p.id = 'pid';
    p.set('key', 'value');
    const result = objectController.save(p, {}).then(() => {
      expect(xhr.open.mock.calls[0]).toEqual(
        ['POST', 'https://api.parse.com/1/classes/Person/pid', true]
      );
      const body = JSON.parse(xhr.send.mock.calls[0]);
      expect(body.key).toBe('value');
    });
    jest.runAllTicks();
    await flushPromises();
    xhr.status = 200;
    xhr.responseText = JSON.stringify({});
    xhr.readyState = 4;
    xhr.onreadystatechange();
    jest.runAllTicks();
    await result;
  });

  it('returns an empty promise from an empty save', (done) => {
    const objectController = CoreManager.getObjectController();
    objectController.save().then(() => {
      done();
    });
    jest.runAllTicks();
  });

  it('can save an array of files', async () => {
    const objectController = CoreManager.getObjectController();
    const xhrs = [];
    for (let i = 0; i < 4; i++) {
      xhrs[i] = {
        setRequestHeader: jest.fn(),
        open: jest.fn(),
        send: jest.fn(),
        status: 200,
        readyState: 4
      };
    }
    let current = 0;
    RESTController._setXHR(function() { return xhrs[current++]; });
    const files = [
      new ParseFile('parse.txt', { base64: 'ParseA==' }),
      new ParseFile('parse2.txt', { base64: 'ParseA==' }),
      new ParseFile('parse3.txt', { base64: 'ParseA==' })
    ];
    const result = objectController.save(files, {}).then(() => {
      expect(files[0].url()).toBe(
        'http://files.parsetfss.com/a/parse.txt'
      );
      expect(files[1].url()).toBe(
        'http://files.parsetfss.com/a/parse2.txt'
      );
      expect(files[2].url()).toBe(
        'http://files.parsetfss.com/a/parse3.txt'
      );
    });
    jest.runAllTicks();
    await flushPromises();
    const names = ['parse.txt', 'parse2.txt', 'parse3.txt'];
    for (let i = 0; i < 3; i++) {
      xhrs[i].responseText = JSON.stringify({
        name: 'parse.txt',
        url: 'http://files.parsetfss.com/a/' + names[i]
      });
      await flushPromises();
      xhrs[i].onreadystatechange();
      jest.runAllTicks();
    }
    await result;
  });

  it('can save an array of objects', async () => {
    const objectController = CoreManager.getObjectController();
    const xhrs = [];
    for (let i = 0; i < 3; i++) {
      xhrs[i] = {
        setRequestHeader: jest.fn(),
        open: jest.fn(),
        send: jest.fn(),
        status: 200,
        readyState: 4
      };
    }
    let current = 0;
    RESTController._setXHR(function() { return xhrs[current++]; });
    const objects = [];
    for (let i = 0; i < 5; i++) {
      objects[i] = new ParseObject('Person');
    }
    const result = objectController.save(objects, {}).then(async (results) => {
      expect(results.length).toBe(5);
      expect(results[0].id).toBe('pid0');
      expect(results[0].get('index')).toBe(0);
      expect(results[0].dirty()).toBe(false);

      const response = [];
      for (let i = 0; i < 22; i++) {
        objects[i] = new ParseObject('Person');
        objects[i].set('index', i);
        response.push({
          success: { objectId: 'pid' + i }
        });
      }
      const save = objectController.save(objects, {});
      jest.runAllTicks();
      await flushPromises();

      xhrs[1].responseText = JSON.stringify(response.slice(0, 20));
      xhrs[2].responseText = JSON.stringify(response.slice(20));

      // Objects in the second batch will not be prepared for save yet
      // This means they can also be modified before the first batch returns
      expect(
        SingleInstanceStateController.getState({ className: 'Person', id: objects[20]._getId() }).pendingOps.length
      ).toBe(1);
      objects[20].set('index', 0);

      xhrs[1].onreadystatechange();
      jest.runAllTicks();
      await flushPromises();
      expect(objects[0].dirty()).toBe(false);
      expect(objects[0].id).toBe('pid0');
      expect(objects[20].dirty()).toBe(true);
      expect(objects[20].id).toBe(undefined);

      xhrs[2].onreadystatechange();
      jest.runAllTicks();
      await flushPromises();
      expect(objects[20].dirty()).toBe(false);
      expect(objects[20].get('index')).toBe(0);
      expect(objects[20].id).toBe('pid20');
      return save;
    }).then((results) => {
      expect(results.length).toBe(22);
    });
    jest.runAllTicks();
    await flushPromises();
    xhrs[0].responseText = JSON.stringify([
      { success: { objectId: 'pid0', index: 0 } },
      { success: { objectId: 'pid1', index: 1 } },
      { success: { objectId: 'pid2', index: 2 } },
      { success: { objectId: 'pid3', index: 3 } },
      { success: { objectId: 'pid4', index: 4 } },
    ]);
    xhrs[0].onreadystatechange();
    jest.runAllTicks();
    await result;
  });

  it('does not fail when checking if arrays of pointers are dirty', async () => {
    const xhrs = [];
    for (let i = 0; i < 2; i++) {
      xhrs[i] = {
        setRequestHeader: jest.fn(),
        open: jest.fn(),
        send: jest.fn(),
        status: 200,
        readyState: 4
      };
    }
    let current = 0;
    RESTController._setXHR(function() { return xhrs[current++]; });
    xhrs[0].responseText = JSON.stringify([{ success: { objectId: 'i333' } }]);
    xhrs[1].responseText = JSON.stringify({});
    const brand = ParseObject.fromJSON({
      className: 'Brand',
      objectId: 'b123',
      items: [{ __type: 'Pointer', objectId: 'i222', className: 'Item' }]
    });
    expect(brand._getSaveJSON()).toEqual({});
    const items = brand.get('items');
    items.push(new ParseObject('Item'));
    brand.set('items', items);
    expect(function() { brand.save(); }).not.toThrow();
    jest.runAllTicks();
    await flushPromises();
    xhrs[0].onreadystatechange();
  });

  it('can create a new instance of an object', () => {
    const o = ParseObject.fromJSON({
      className: 'Clone',
      objectId: 'C12',
    });
    const o2 = o.newInstance();
    expect(o.id).toBe(o2.id);
    expect(o.className).toBe(o2.className);
    o.set({ valid: true });
    expect(o2.get('valid')).toBe(true);

    expect(o).not.toBe(o2);
  });
});

describe('ParseObject (unique instance mode)', () => {
  beforeEach(() => {
    ParseObject.disableSingleInstance();
  });

  it('can be created with initial attributes', () => {
    const o = new ParseObject({
      className: 'Item',
      value: 12
    });
    expect(o.className).toBe('Item');
    expect(o.attributes).toEqual({ value: 12 });
  });

  it('can be inflated from server JSON', () => {
    const json = {
      className: 'Item',
      createdAt: '2013-12-14T04:51:19Z',
      objectId: 'I1',
      size: 'medium'
    };
    const o = ParseObject.fromJSON(json);
    expect(o.className).toBe('Item');
    expect(o.id).toBe('I1');
    expect(o.attributes).toEqual({
      size: 'medium',
      createdAt: new Date(Date.UTC(2013, 11, 14, 4, 51, 19)),
      updatedAt: new Date(Date.UTC(2013, 11, 14, 4, 51, 19))
    });
    expect(o.dirty()).toBe(false);
  });

  it('can be rendered to JSON', () => {
    let o = new ParseObject('Item');
    o.set({
      size: 'large',
      inStock: 18
    });
    expect(o.toJSON()).toEqual({
      size: 'large',
      inStock: 18
    });
    o = new ParseObject('Item');
    o._finishFetch({
      objectId: 'O2',
      size: 'medium',
      inStock: 12
    });
    expect(o.id).toBe('O2');
    expect(o.toJSON()).toEqual({
      objectId: 'O2',
      size: 'medium',
      inStock: 12
    });
  });

  it('can add, update, and remove attributes', () => {
    const o = new ParseObject({
      className: 'Item',
      objectId: 'anObjectId',
      value: 12,
      valid: true
    });
    o.set({ value: 14 });
    expect(o.get('value')).toBe(14);
    o.unset('valid');
    expect(o.get('valid')).toBe(undefined);
    expect(o.dirtyKeys()).toEqual(['value', 'valid']);
    o.increment('value');
    expect(o.get('value')).toEqual(15);

    o.clear();
    expect(o.get('value')).toBe(undefined);

    const o2 = ParseObject.fromJSON({
      className: 'Item',
      tags: ['#tbt']
    });

    o2.add('tags', '#nofilter');
    expect(o2.get('tags')).toEqual(['#tbt', '#nofilter']);

    o2.revert();
    o2.addUnique('tags', '#tbt');
    expect(o2.get('tags')).toEqual(['#tbt']);

    o2.revert();
    o2.remove('tags', '#tbt');
    expect(o2.get('tags')).toEqual([]);
  });

  it('can save the object', (done) => {
    CoreManager.getRESTController()._setXHR(
      mockXHR([{
        status: 200,
        response: {
          objectId: 'P1',
          count: 1
        }
      }])
    );
    const p = new ParseObject('Person');
    p.set('age', 38);
    p.increment('count');
    p.save().then((obj) => {
      expect(obj).toBe(p);
      expect(obj.get('age')).toBe(38);
      expect(obj.get('count')).toBe(1);
      expect(obj.op('age')).toBe(undefined);
      expect(obj.dirty()).toBe(false);
      done();
    });
  });

  it('can save an array of objects', async () => {
    const xhr = {
      setRequestHeader: jest.fn(),
      open: jest.fn(),
      send: jest.fn()
    };
    RESTController._setXHR(function() { return xhr; });
    const objects = [];
    for (let i = 0; i < 5; i++) {
      objects[i] = new ParseObject('Person');
    }
    const result = ParseObject.saveAll(objects).then(() => {
      expect(xhr.open.mock.calls[0]).toEqual(
        ['POST', 'https://api.parse.com/1/batch', true]
      );
      expect(JSON.parse(xhr.send.mock.calls[0]).requests[0]).toEqual({
        method: 'POST',
        path: '/1/classes/Person',
        body: {}
      });
    });
    jest.runAllTicks();

    xhr.status = 200;
    xhr.responseText = JSON.stringify([
      { success: { objectId: 'pid0' } },
      { success: { objectId: 'pid1' } },
      { success: { objectId: 'pid2' } },
      { success: { objectId: 'pid3' } },
      { success: { objectId: 'pid4' } },
    ]);
    await flushPromises();
    xhr.readyState = 4;
    xhr.onreadystatechange();
    jest.runAllTicks();
    await result;
  });

  it('preserves changes when changing the id', () => {
    const o = new ParseObject({
      className: 'Item',
      objectId: 'anObjectId',
      value: 12
    });
    o.id = 'otherId';
    expect(o.get('value')).toBe(12);
  });

  it('can maintain differences between two instances of an object', () => {
    const o = new ParseObject({
      className: 'Item',
      objectId: 'anObjectId',
      value: 12
    });
    const o2 = new ParseObject({
      className: 'Item',
      objectId: 'anObjectId',
      value: 12
    });
    o.set({ value: 100 });
    expect(o.get('value')).toBe(100);
    expect(o2.get('value')).toBe(12);

    o2.set({ name: 'foo' });
    expect(o.has('name')).toBe(false);
    expect(o2.has('name')).toBe(true);
  });

  it('can create a new instance of an object', () => {
    const o = ParseObject.fromJSON({
      className: 'Clone',
      objectId: 'C14',
    });
    let o2 = o.newInstance();
    expect(o.id).toBe(o2.id);
    expect(o.className).toBe(o2.className);
    expect(o).not.toBe(o2);
    o.set({ valid: true });
    expect(o2.get('valid')).toBe(undefined);
    o2 = o.newInstance();
    expect(o2.get('valid')).toBe(true);
  });
});

class MyObject extends ParseObject {
  constructor() {
    super('MyObject');
  }

  doSomething() {
    return 5;
  }

  static readOnlyAttributes() {
    return ['readonly', 'static', 'frozen'];
  }
}

ParseObject.registerSubclass('MyObject', MyObject);

describe('ParseObject Subclasses', () => {
  beforeEach(() => {
    ParseObject.enableSingleInstance();
  });

  it('can be extended with ES6 classes', () => {
    const o = new MyObject();
    expect(o.className).toBe('MyObject');
    expect(MyObject.className).toBe('MyObject');
    o.id = 'anObjectId';
    expect(o.toPointer()).toEqual({
      __type: 'Pointer',
      className: 'MyObject',
      objectId: 'anObjectId'
    });

    expect(o.doSomething()).toBe(5);

    const o2 = MyObject.createWithoutData('otherId');
    expect(o2 instanceof ParseObject).toBe(true);
    expect(o2 instanceof MyObject).toBe(true);
    expect(o2.toPointer()).toEqual({
      __type: 'Pointer',
      className: 'MyObject',
      objectId: 'otherId'
    });
    expect(o2.doSomething()).toBe(5);
  });

  it('respects readonly attributes of subclasses', () => {
    const o = new MyObject();
    o.set('readwrite', true);
    expect(o.set.bind(o, 'readonly')).toThrow(
      'Cannot modify readonly attribute: readonly'
    );
    expect(o.set.bind(o, 'static')).toThrow(
      'Cannot modify readonly attribute: static'
    );
    expect(o.set.bind(o, 'frozen')).toThrow(
      'Cannot modify readonly attribute: frozen'
    );
  });

  it('can inflate subclasses from server JSON', () => {
    const json = {
      className: 'MyObject',
      objectId: 'anotherId'
    };
    const o = ParseObject.fromJSON(json);
    expect(o instanceof ParseObject).toBe(true);
    expect(o.className).toBe('MyObject');
    expect(o.id).toBe('anotherId');
    expect(o.doSomething()).toBe(5);
  });

  it('can be cloned', () => {
    const o = new MyObject();
    o.set({
      size: 'large',
      count: 7
    });
    const o2 = o.clone();
    expect(o2 instanceof MyObject).toBe(true);
    expect(o2.className).toBe('MyObject');
    expect(o2.attributes).toEqual({
      size: 'large',
      count: 7
    });
    expect(o2.id).toBe(undefined);
    expect(o.equals(o2)).toBe(false);
  });
});

describe('ParseObject extensions', () => {
  beforeEach(() => {
    ParseObject.enableSingleInstance();
  });

  it('can generate ParseObjects with a default className', () => {
    const YourObject = ParseObject.extend('YourObject');
    const yo = new YourObject();
    expect(yo instanceof ParseObject).toBe(true);
    expect(yo instanceof YourObject).toBe(true);
    expect(yo.className).toBe('YourObject');
    yo.set('greeting', 'yo');
    expect(yo.get('greeting')).toBe('yo');
    expect(yo.attributes).toEqual({
      greeting: 'yo'
    });

    const yo2 = YourObject.createWithoutData('otherId');
    expect(yo2 instanceof ParseObject).toBe(true);
    expect(yo2 instanceof YourObject).toBe(true);
    expect(yo2.toPointer()).toEqual({
      __type: 'Pointer',
      className: 'YourObject',
      objectId: 'otherId'
    });
  });

  it('can extend the prototype and statics of ParseObject', () => {
    const ExtendedObject = ParseObject.extend('ExtendedObject', {
      getFoo() { return 12; }
    }, {
      isFoo(value) { return value === 'foo'; }
    });
    const e = new ExtendedObject();
    expect(e instanceof ParseObject).toBe(true);
    expect(e instanceof ExtendedObject).toBe(true);
    expect(e.getFoo()).toBe(12);
    expect(ExtendedObject.isFoo(12)).toBe(false);
    expect(ExtendedObject.isFoo('foo')).toBe(true);
  });

  it('can extend a previous extension', () => {
    let FeatureObject = ParseObject.extend('FeatureObject', {
      foo() { return 'F'; }
    });
    let f = new FeatureObject();
    expect(f.foo()).toBe('F');
    FeatureObject = ParseObject.extend('FeatureObject', {
      bar() { return 'B'; }
    });
    f = new FeatureObject();
    expect(f.foo() + f.bar()).toBe('FB');
  });

  it('can specify a custom initializer', () => {
    const InitObject = ParseObject.extend('InitObject', {
      initialize: function() {
        this.set('field', 12);
      }
    });

    const i = new InitObject()
    expect(i.get('field')).toBe(12);
  });
});<|MERGE_RESOLUTION|>--- conflicted
+++ resolved
@@ -851,7 +851,6 @@
     expect(o.op('count')).toBe(undefined);
   });
 
-<<<<<<< HEAD
   it('can revert a specific field in unsaved ops', () => {
     var o = ParseObject.fromJSON({
       className: 'Item',
@@ -918,7 +917,8 @@
     expect(function() {
       o.revert('gender', ['age'])
     }).toThrow(err);
-=======
+  });
+
   it('can fetchWithInclude', async () => {
     const objectController = CoreManager.getObjectController();
     const spy = jest.spyOn(
@@ -975,7 +975,6 @@
     ]);
 
     spy.mockRestore();
->>>>>>> 1084fb78
   });
 
   it('can save the object', (done) => {
