/*
 * Copyright (c) 2015-present, Parse, LLC.
 * All rights reserved.
 *
 * This source code is licensed under the BSD-style license found in the
 * LICENSE file in the root directory of this source tree. An additional grant
 * of patent rights can be found in the PATENTS file in the same directory.
 *
 * @flow
 */

import CoreManager from './CoreManager';
import encode from './encode';
import ParseError from './ParseError';
import ParseGeoPoint from './ParseGeoPoint';
import ParsePolygon from './ParsePolygon';
import ParseObject from './ParseObject';
import ParsePromise from './ParsePromise';

import type { RequestOptions, FullOptions } from './RESTController';

type BatchOptions = FullOptions & { batchSize?: number };

export type WhereClause = {
  [attr: string]: mixed;
};

export type QueryJSON = {
  where: WhereClause;
  include?: string;
  keys?: string;
  limit?: number;
  skip?: number;
  order?: string;
  className?: string;
  count?: number;
};

/**
 * Converts a string into a regex that matches it.
 * Surrounding with \Q .. \E does this, we just need to escape any \E's in
 * the text separately.
 * @private
 */
function quote(s: string) {
  return '\\Q' + s.replace('\\E', '\\E\\\\E\\Q') + '\\E';
}

<<<<<<< HEAD
/**
 * Extracts the class name from queries. If not all queries have the same
 * class name an error will be thrown.
 */
function _getClassNameFromQueries(queries: Array<ParseQuery>): string {
  var className = null;
  queries.forEach((q) => {
    if (!className) {
      className = q.className;
    }

    if (className !== q.className) {
      throw new Error('All queries must be for the same class.');
    }
  });
  return className;
}

=======
>>>>>>> 7ef1b0aa
/*
 * Handles pre-populating the result data of a query with select fields,
 * making sure that the data object contains keys for all objects that have
 * been requested with a select, so that our cached state updates correctly.
 */
function handleSelectResult(data: any, select: Array<string>){
  var serverDataMask = {};

  select.forEach((field) => {
    let hasSubObjectSelect = field.indexOf(".") !== -1;
    if (!hasSubObjectSelect && !data.hasOwnProperty(field)){
      // this field was selected, but is missing from the retrieved data
      data[field] = undefined
    } else if (hasSubObjectSelect) {
      // this field references a sub-object,
      // so we need to walk down the path components
      let pathComponents = field.split(".");
      var obj = data;
      var serverMask = serverDataMask;

      pathComponents.forEach((component, index, arr) => {
        // add keys if the expected data is missing
        if (obj && !obj.hasOwnProperty(component)) {
          obj[component] = undefined;
        }
        if (obj !== undefined) {
          obj = obj[component];
        }

        //add this path component to the server mask so we can fill it in later if needed
        if (index < arr.length-1) {
          if (!serverMask[component]) {
            serverMask[component] = {};
          }
          serverMask = serverMask[component];
        }
      });
    }
  });

  if (Object.keys(serverDataMask).length > 0) {
    // When selecting from sub-objects, we don't want to blow away the missing
    // information that we may have retrieved before. We've already added any
    // missing selected keys to sub-objects, but we still need to add in the
    // data for any previously retrieved sub-objects that were not selected.

    let serverData = CoreManager.getObjectStateController().getServerData({id:data.objectId, className:data.className});

    function copyMissingDataWithMask(src, dest, mask, copyThisLevel){
      //copy missing elements at this level
      if (copyThisLevel) {
        for (var key in src) {
          if (src.hasOwnProperty(key) && !dest.hasOwnProperty(key)) {
            dest[key] = src[key]
          }
        }
      }
      for (var key in mask) {
        if (dest[key] !== undefined && dest[key] !== null && src !== undefined && src !== null) {
          //traverse into objects as needed
          copyMissingDataWithMask(src[key], dest[key], mask[key], true);
        }
      }
    }

    copyMissingDataWithMask(serverData, data, serverDataMask, false);
  }
}

/**
 * Creates a new parse Parse.Query for the given Parse.Object subclass.
 *
 * <p>Parse.Query defines a query that is used to fetch Parse.Objects. The
 * most common use case is finding all objects that match a query through the
 * <code>find</code> method. for example, this sample code fetches all objects
 * of class <code>myclass</code>. it calls a different function depending on
 * whether the fetch succeeded or not.
 *
 * <pre>
 * var query = new parse.query(myclass);
 * query.find({
 *   success: function(results) {
 *     // results is an array of parse.object.
 *   },
 *
 *   error: function(error) {
 *     // error is an instance of parse.error.
 *   }
 * });</pre></p>
 *
 * <p>a parse.query can also be used to retrieve a single object whose id is
 * known, through the get method. for example, this sample code fetches an
 * object of class <code>myclass</code> and id <code>myid</code>. it calls a
 * different function depending on whether the fetch succeeded or not.
 *
 * <pre>
 * var query = new parse.query(myclass);
 * query.get(myid, {
 *   success: function(object) {
 *     // object is an instance of parse.object.
 *   },
 *
 *   error: function(object, error) {
 *     // error is an instance of parse.error.
 *   }
 * });</pre></p>
 *
 * <p>a parse.query can also be used to count the number of objects that match
 * the query without retrieving all of those objects. for example, this
 * sample code counts the number of objects of the class <code>myclass</code>
 * <pre>
 * var query = new parse.query(myclass);
 * query.count({
 *   success: function(number) {
 *     // there are number instances of myclass.
 *   },
 *
 *   error: function(error) {
 *     // error is an instance of Parse.Error.
 *   }
 * });</pre></p>
 * @alias Parse.Query
 */
class ParseQuery {
  /**
   * @property className
   * @type String
   */
  className: string;
  _where: any;
  _include: Array<string>;
  _select: Array<string>;
  _limit: number;
  _skip: number;
  _order: Array<string>;
  _extraOptions: { [key: string]: mixed };

  /**
   * @param {(String|Parse.Object)} objectClass An instance of a subclass of Parse.Object, or a Parse className string.
   */
  constructor(objectClass: string | ParseObject) {
    if (typeof objectClass === 'string') {
      if (objectClass === 'User' && CoreManager.get('PERFORM_USER_REWRITE')) {
        this.className = '_User';
      } else {
        this.className = objectClass;
      }
    } else if (objectClass instanceof ParseObject) {
      this.className = objectClass.className;
    } else if (typeof objectClass === 'function') {
      if (typeof objectClass.className === 'string') {
        this.className = objectClass.className;
      } else {
        var obj = new objectClass();
        this.className = obj.className;
      }
    } else {
      throw new TypeError(
        'A ParseQuery must be constructed with a ParseObject or class name.'
      );
    }

    this._where = {};
    this._include = [];
    this._limit = -1; // negative limit is not sent in the server request
    this._skip = 0;
    this._extraOptions = {};
  }

  /**
   * Adds constraint that at least one of the passed in queries matches.
   * @param {Array} queries
   * @return {Parse.Query} Returns the query, so you can chain this call.
   */
  _orQuery(queries: Array<ParseQuery>): ParseQuery {
    var queryJSON = queries.map((q) => {
      return q.toJSON().where;
    });

    this._where.$or = queryJSON;
    return this;
  }

  /**
   * Adds constraint that all of the passed in queries match.
   * @method _andQuery
   * @param {Array} queries
   * @return {Parse.Query} Returns the query, so you can chain this call.
   */
  _andQuery(queries: Array<ParseQuery>): ParseQuery {
    var queryJSON = queries.map((q) => {
      return q.toJSON().where;
    });

    this._where.$and = queryJSON;
    return this;
  }

  /**
   * Helper for condition queries
   */
  _addCondition(key: string, condition: string, value: mixed): ParseQuery {
    if (!this._where[key] || typeof this._where[key] === 'string') {
      this._where[key] = {};
    }
    this._where[key][condition] = encode(value, false, true);
    return this;
  }

  /**
   * Returns a JSON representation of this query.
   * @return {Object} The JSON representation of the query.
   */
  toJSON(): QueryJSON {
    var params: QueryJSON = {
      where: this._where
    };

    if (this._include.length) {
      params.include = this._include.join(',');
    }
    if (this._select) {
      params.keys = this._select.join(',');
    }
    if (this._limit >= 0) {
      params.limit = this._limit;
    }
    if (this._skip > 0) {
      params.skip = this._skip;
    }
    if (this._order) {
      params.order = this._order.join(',');
    }
    for (var key in this._extraOptions) {
      params[key] = this._extraOptions[key];
    }

    return params;
  }

  /**
   * Return a query with conditions from json, can be useful to send query from server side to client
   * Not static, all query conditions was set before calling this method will be deleted.
   * For example on the server side we have
   * var query = new Parse.Query("className");
   * query.equalTo(key: value);
   * query.limit(100);
   * ... (others queries)
   * Create JSON representation of Query Object
   * var jsonFromServer = query.fromJSON();
   *
   * On client side getting query:
   * var query = new Parse.Query("className");
   * query.fromJSON(jsonFromServer);
   *
   * and continue to query...
   * query.skip(100).find().then(...);
   * @param {QueryJSON} json from Parse.Query.toJSON() method
   * @return {Parse.Query} Returns the query, so you can chain this call.
   */
  withJSON(json: QueryJSON): ParseQuery {

    if (json.where) {
      this._where = json.where;
    }

    if (json.include) {
      this._include = json.include.split(",");
    }

    if (json.keys) {
      this._select = json.keys.split(",");
    }

    if (json.limit) {
      this._limit  = json.limit;
    }

    if (json.skip) {
      this._skip = json.skip;
    }

    if (json.order) {
      this._order = json.order.split(",");
    }

    for (let key in json) if (json.hasOwnProperty(key))  {
      if (["where", "include", "keys", "limit", "skip", "order"].indexOf(key) === -1) {
        this._extraOptions[key] = json[key];
      }
    }

    return this;

  }

    /**
     * Static method to restore Parse.Query by json representation
     * Internally calling Parse.Query.withJSON
     * @param {String} className
     * @param {QueryJSON} json from Parse.Query.toJSON() method
     * @returns {Parse.Query} new created query
     */
  static fromJSON(className: string, json: QueryJSON): ParseQuery {
    const query = new ParseQuery(className);
    return query.withJSON(json);
  }

  /**
   * Constructs a Parse.Object whose id is already known by fetching data from
   * the server.  Either options.success or options.error is called when the
   * find completes.
   *
   * @param {String} objectId The id of the object to be fetched.
   * @param {Object} options A Backbone-style options object.
   * Valid options are:<ul>
   *   <li>success: A Backbone-style success callback
   *   <li>error: An Backbone-style error callback.
   *   <li>useMasterKey: In Cloud Code and Node only, causes the Master Key to
   *     be used for this request.
   *   <li>sessionToken: A valid session token, used for making a request on
   *       behalf of a specific user.
   * </ul>
   *
   * @return {Parse.Promise} A promise that is resolved with the result when
   * the query completes.
   */
  get(objectId: string, options?: FullOptions): ParsePromise {
    this.equalTo('objectId', objectId);

    var firstOptions = {};
    if (options && options.hasOwnProperty('useMasterKey')) {
      firstOptions.useMasterKey = options.useMasterKey;
    }
    if (options && options.hasOwnProperty('sessionToken')) {
      firstOptions.sessionToken = options.sessionToken;
    }

    return this.first(firstOptions).then((response) => {
      if (response) {
        return response;
      }

      var errorObject = new ParseError(
        ParseError.OBJECT_NOT_FOUND,
        'Object not found.'
      );
      return ParsePromise.error(errorObject);
    })._thenRunCallbacks(options, null);
  }

  /**
   * Retrieves a list of ParseObjects that satisfy this query.
   * Either options.success or options.error is called when the find
   * completes.
   *
   * @param {Object} options A Backbone-style options object. Valid options
   * are:<ul>
   *   <li>success: Function to call when the find completes successfully.
   *   <li>error: Function to call when the find fails.
   *   <li>useMasterKey: In Cloud Code and Node only, causes the Master Key to
   *     be used for this request.
   *   <li>sessionToken: A valid session token, used for making a request on
   *       behalf of a specific user.
   * </ul>
   *
   * @return {Parse.Promise} A promise that is resolved with the results when
   * the query completes.
   */
  find(options?: FullOptions): ParsePromise {
    options = options || {};

    let findOptions = {};
    if (options.hasOwnProperty('useMasterKey')) {
      findOptions.useMasterKey = options.useMasterKey;
    }
    if (options.hasOwnProperty('sessionToken')) {
      findOptions.sessionToken = options.sessionToken;
    }

    let controller = CoreManager.getQueryController();

    let select = this._select;

    return controller.find(
      this.className,
      this.toJSON(),
      findOptions
    ).then((response) => {
      return response.results.map((data) => {
        // In cases of relations, the server may send back a className
        // on the top level of the payload
        let override = response.className || this.className;
        if (!data.className) {
          data.className = override;
        }

        // Make sure the data object contains keys for all objects that
        // have been requested with a select, so that our cached state
        // updates correctly.
        if (select) {
          handleSelectResult(data, select);
        }

        return ParseObject.fromJSON(data, !select);
      });
    })._thenRunCallbacks(options);
  }

  /**
   * Counts the number of objects that match this query.
   * Either options.success or options.error is called when the count
   * completes.
   *
   * @param {Object} options A Backbone-style options object. Valid options
   * are:<ul>
   *   <li>success: Function to call when the count completes successfully.
   *   <li>error: Function to call when the find fails.
   *   <li>useMasterKey: In Cloud Code and Node only, causes the Master Key to
   *     be used for this request.
   *   <li>sessionToken: A valid session token, used for making a request on
   *       behalf of a specific user.
   * </ul>
   *
   * @return {Parse.Promise} A promise that is resolved with the count when
   * the query completes.
   */
  count(options?: FullOptions): ParsePromise {
    options = options || {};

    var findOptions = {};
    if (options.hasOwnProperty('useMasterKey')) {
      findOptions.useMasterKey = options.useMasterKey;
    }
    if (options.hasOwnProperty('sessionToken')) {
      findOptions.sessionToken = options.sessionToken;
    }

    var controller = CoreManager.getQueryController();

    var params = this.toJSON();
    params.limit = 0;
    params.count = 1;

    return controller.find(
      this.className,
      params,
      findOptions
    ).then((result) => {
      return result.count;
    })._thenRunCallbacks(options);
  }

  /**
   * Executes a distinct query and returns unique values
   *
   * @param {String} key A field to find distinct values
   * @param {Object} options A Backbone-style options object. Valid options
   * are:<ul>
   *   <li>success: Function to call when the count completes successfully.
   *   <li>error: Function to call when the find fails.
   *   <li>sessionToken: A valid session token, used for making a request on
   *       behalf of a specific user.
   * </ul>
   *
   * @return {Parse.Promise} A promise that is resolved with the query completes.
   */
  distinct(key: string, options?: FullOptions): ParsePromise {
    options = options || {};

    const distinctOptions = {
      useMasterKey: true
    };
    if (options.hasOwnProperty('sessionToken')) {
      distinctOptions.sessionToken = options.sessionToken;
    }
    const controller = CoreManager.getQueryController();
    const params = {
      distinct: key,
      where: this._where
    };

    return controller.aggregate(
      this.className,
      params,
      distinctOptions
    ).then((results) => {
      return results.results;
    })._thenRunCallbacks(options);
  }

   /**
   * Executes an aggregate query and returns aggregate results
   *
   * @param {Mixed} pipeline Array or Object of stages to process query
   * @param {Object} options A Backbone-style options object. Valid options
   * are:<ul>
   *   <li>success: Function to call when the count completes successfully.
   *   <li>error: Function to call when the find fails.
   *   <li>sessionToken: A valid session token, used for making a request on
   *       behalf of a specific user.
   * </ul>
   *
   * @return {Parse.Promise} A promise that is resolved with the query completes.
   */
  aggregate(pipeline: mixed, options?: FullOptions): ParsePromise {
    options = options || {};

    const aggregateOptions = {
      useMasterKey: true
    };
    if (options.hasOwnProperty('sessionToken')) {
      aggregateOptions.sessionToken = options.sessionToken;
    }
    const controller = CoreManager.getQueryController();
    let stages = {};

    if (Array.isArray(pipeline)) {
      pipeline.forEach((stage) => {
        for (let op in stage) {
          stages[op] = stage[op];
        }
      });
    } else if (pipeline && typeof pipeline === 'object') {
      stages = pipeline;
    } else {
      throw new Error('Invalid pipeline must be Array or Object');
    }

    return controller.aggregate(
      this.className,
      stages,
      aggregateOptions
    ).then((results) => {
      return results.results;
    })._thenRunCallbacks(options);
  }

  /**
   * Retrieves at most one Parse.Object that satisfies this query.
   *
   * Either options.success or options.error is called when it completes.
   * success is passed the object if there is one. otherwise, undefined.
   *
   * @param {Object} options A Backbone-style options object. Valid options
   * are:<ul>
   *   <li>success: Function to call when the find completes successfully.
   *   <li>error: Function to call when the find fails.
   *   <li>useMasterKey: In Cloud Code and Node only, causes the Master Key to
   *     be used for this request.
   *   <li>sessionToken: A valid session token, used for making a request on
   *       behalf of a specific user.
   * </ul>
   *
   * @return {Parse.Promise} A promise that is resolved with the object when
   * the query completes.
   */
  first(options?: FullOptions): ParsePromise {
    options = options || {};

    var findOptions = {};
    if (options.hasOwnProperty('useMasterKey')) {
      findOptions.useMasterKey = options.useMasterKey;
    }
    if (options.hasOwnProperty('sessionToken')) {
      findOptions.sessionToken = options.sessionToken;
    }

    var controller = CoreManager.getQueryController();

    var params = this.toJSON();
    params.limit = 1;

    var select = this._select;

    return controller.find(
      this.className,
      params,
      findOptions
    ).then((response) => {
      var objects = response.results;
      if (!objects[0]) {
        return undefined;
      }
      if (!objects[0].className) {
        objects[0].className = this.className;
      }

      // Make sure the data object contains keys for all objects that
      // have been requested with a select, so that our cached state
      // updates correctly.
      if (select) {
        handleSelectResult(objects[0], select);
      }

      return ParseObject.fromJSON(objects[0], !select);
    })._thenRunCallbacks(options);
  }

  /**
   * Iterates over each result of a query, calling a callback for each one. If
   * the callback returns a promise, the iteration will not continue until
   * that promise has been fulfilled. If the callback returns a rejected
   * promise, then iteration will stop with that error. The items are
   * processed in an unspecified order. The query may not have any sort order,
   * and may not use limit or skip.
   * @param {Function} callback Callback that will be called with each result
   *     of the query.
   * @param {Object} options A Backbone-style options object. Valid options
   * are:<ul>
   *   <li>success: Function to call when the iteration completes successfully.
   *   <li>error: Function to call when the iteration fails.
   *   <li>useMasterKey: In Cloud Code and Node only, causes the Master Key to
   *     be used for this request.
   *   <li>sessionToken: A valid session token, used for making a request on
   *       behalf of a specific user.
   * </ul>
   * @return {Parse.Promise} A promise that will be fulfilled once the
   *     iteration has completed.
   */
  each(callback: (obj: ParseObject) => any, options?: BatchOptions): ParsePromise {
    options = options || {};

    if (this._order || this._skip || (this._limit >= 0)) {
      var error = 'Cannot iterate on a query with sort, skip, or limit.';
      return ParsePromise.error(error)._thenRunCallbacks(options);
    }

    var promise = new ParsePromise();

    var query = new ParseQuery(this.className);
    // We can override the batch size from the options.
    // This is undocumented, but useful for testing.
    query._limit = options.batchSize || 100;
    query._include = this._include.map((i) => {
      return i;
    });
    if (this._select) {
      query._select = this._select.map((s) => {
        return s;
      });
    }

    query._where = {};
    for (var attr in this._where) {
      var val = this._where[attr];
      if (Array.isArray(val)) {
        query._where[attr] = val.map((v) => {
          return v;
        });
      } else if (val && typeof val === 'object') {
        var conditionMap = {};
        query._where[attr] = conditionMap;
        for (var cond in val) {
          conditionMap[cond] = val[cond];
        }
      } else {
        query._where[attr] = val;
      }
    }

    query.ascending('objectId');

    var findOptions = {};
    if (options.hasOwnProperty('useMasterKey')) {
      findOptions.useMasterKey = options.useMasterKey;
    }
    if (options.hasOwnProperty('sessionToken')) {
      findOptions.sessionToken = options.sessionToken;
    }

    var finished = false;
    return ParsePromise._continueWhile(() => {
      return !finished;
    }, () => {
      return query.find(findOptions).then((results) => {
        var callbacksDone = ParsePromise.as();
        results.forEach((result) => {
          callbacksDone = callbacksDone.then(() => {
            return callback(result);
          });
        });

        return callbacksDone.then(() => {
          if (results.length >= query._limit) {
            query.greaterThan('objectId', results[results.length - 1].id);
          } else {
            finished = true;
          }
        });
      });
    })._thenRunCallbacks(options);
  }

  /** Query Conditions **/

  /**
   * Adds a constraint to the query that requires a particular key's value to
   * be equal to the provided value.
   * @param {String} key The key to check.
   * @param value The value that the Parse.Object must contain.
   * @return {Parse.Query} Returns the query, so you can chain this call.
   */
  equalTo(key: string, value: mixed): ParseQuery {
    if (typeof value === 'undefined') {
      return this.doesNotExist(key);
    }

    this._where[key] = encode(value, false, true);
    return this;
  }

  /**
   * Adds a constraint to the query that requires a particular key's value to
   * be not equal to the provided value.
   * @param {String} key The key to check.
   * @param value The value that must not be equalled.
   * @return {Parse.Query} Returns the query, so you can chain this call.
   */
  notEqualTo(key: string, value: mixed): ParseQuery {
    return this._addCondition(key, '$ne', value);
  }

  /**
   * Adds a constraint to the query that requires a particular key's value to
   * be less than the provided value.
   * @param {String} key The key to check.
   * @param value The value that provides an upper bound.
   * @return {Parse.Query} Returns the query, so you can chain this call.
   */
  lessThan(key: string, value: mixed): ParseQuery {
    return this._addCondition(key, '$lt', value);
  }

  /**
   * Adds a constraint to the query that requires a particular key's value to
   * be greater than the provided value.
   * @param {String} key The key to check.
   * @param value The value that provides an lower bound.
   * @return {Parse.Query} Returns the query, so you can chain this call.
   */
  greaterThan(key: string, value: mixed): ParseQuery {
    return this._addCondition(key, '$gt', value);
  }

  /**
   * Adds a constraint to the query that requires a particular key's value to
   * be less than or equal to the provided value.
   * @param {String} key The key to check.
   * @param value The value that provides an upper bound.
   * @return {Parse.Query} Returns the query, so you can chain this call.
   */
  lessThanOrEqualTo(key: string, value: mixed): ParseQuery {
    return this._addCondition(key, '$lte', value);
  }

  /**
   * Adds a constraint to the query that requires a particular key's value to
   * be greater than or equal to the provided value.
   * @param {String} key The key to check.
   * @param value The value that provides an lower bound.
   * @return {Parse.Query} Returns the query, so you can chain this call.
   */
  greaterThanOrEqualTo(key: string, value: mixed): ParseQuery {
    return this._addCondition(key, '$gte', value);
  }

  /**
   * Adds a constraint to the query that requires a particular key's value to
   * be contained in the provided list of values.
   * @param {String} key The key to check.
   * @param {Array} values The values that will match.
   * @return {Parse.Query} Returns the query, so you can chain this call.
   */
  containedIn(key: string, value: mixed): ParseQuery {
    return this._addCondition(key, '$in', value);
  }

  /**
   * Adds a constraint to the query that requires a particular key's value to
   * not be contained in the provided list of values.
   * @param {String} key The key to check.
   * @param {Array} values The values that will not match.
   * @return {Parse.Query} Returns the query, so you can chain this call.
   */
  notContainedIn(key: string, value: mixed): ParseQuery {
    return this._addCondition(key, '$nin', value);
  }

  /**
   * Adds a constraint to the query that requires a particular key's value to
   * contain each one of the provided list of values.
   * @param {String} key The key to check.  This key's value must be an array.
   * @param {Array} values The values that will match.
   * @return {Parse.Query} Returns the query, so you can chain this call.
   */
  containsAll(key: string, values: Array<mixed>): ParseQuery {
    return this._addCondition(key, '$all', values);
  }

  /**
   * Adds a constraint for finding objects that contain the given key.
   * @param {String} key The key that should exist.
   * @return {Parse.Query} Returns the query, so you can chain this call.
   */
  exists(key: string): ParseQuery {
    return this._addCondition(key, '$exists', true);
  }

  /**
   * Adds a constraint for finding objects that do not contain a given key.
   * @param {String} key The key that should not exist
   * @return {Parse.Query} Returns the query, so you can chain this call.
   */
  doesNotExist(key: string): ParseQuery {
    return this._addCondition(key, '$exists', false);
  }

  /**
   * Adds a regular expression constraint for finding string values that match
   * the provided regular expression.
   * This may be slow for large datasets.
   * @param {String} key The key that the string to match is stored in.
   * @param {RegExp} regex The regular expression pattern to match.
   * @return {Parse.Query} Returns the query, so you can chain this call.
   */
  matches(key: string, regex: RegExp, modifiers: string): ParseQuery {
    this._addCondition(key, '$regex', regex);
    if (!modifiers) {
      modifiers = '';
    }
    if (regex.ignoreCase) {
      modifiers += 'i';
    }
    if (regex.multiline) {
      modifiers += 'm';
    }
    if (modifiers.length) {
      this._addCondition(key, '$options', modifiers);
    }
    return this;
  }

  /**
   * Adds a constraint that requires that a key's value matches a Parse.Query
   * constraint.
   * @param {String} key The key that the contains the object to match the
   *                     query.
   * @param {Parse.Query} query The query that should match.
   * @return {Parse.Query} Returns the query, so you can chain this call.
   */
  matchesQuery(key: string, query: ParseQuery): ParseQuery {
    var queryJSON = query.toJSON();
    queryJSON.className = query.className;
    return this._addCondition(key, '$inQuery', queryJSON);
  }

  /**
   * Adds a constraint that requires that a key's value not matches a
   * Parse.Query constraint.
   * @param {String} key The key that the contains the object to match the
   *                     query.
   * @param {Parse.Query} query The query that should not match.
   * @return {Parse.Query} Returns the query, so you can chain this call.
   */
  doesNotMatchQuery(key: string, query: ParseQuery): ParseQuery {
    var queryJSON = query.toJSON();
    queryJSON.className = query.className;
    return this._addCondition(key, '$notInQuery', queryJSON);
  }

  /**
   * Adds a constraint that requires that a key's value matches a value in
   * an object returned by a different Parse.Query.
   * @param {String} key The key that contains the value that is being
   *                     matched.
   * @param {String} queryKey The key in the objects returned by the query to
   *                          match against.
   * @param {Parse.Query} query The query to run.
   * @return {Parse.Query} Returns the query, so you can chain this call.
   */
  matchesKeyInQuery(key: string, queryKey: string, query: ParseQuery): ParseQuery {
    var queryJSON = query.toJSON();
    queryJSON.className = query.className;
    return this._addCondition(key, '$select', {
      key: queryKey,
      query: queryJSON
    });
  }

  /**
   * Adds a constraint that requires that a key's value not match a value in
   * an object returned by a different Parse.Query.
   * @param {String} key The key that contains the value that is being
   *                     excluded.
   * @param {String} queryKey The key in the objects returned by the query to
   *                          match against.
   * @param {Parse.Query} query The query to run.
   * @return {Parse.Query} Returns the query, so you can chain this call.
   */
  doesNotMatchKeyInQuery(key: string, queryKey: string, query: ParseQuery): ParseQuery {
    var queryJSON = query.toJSON();
    queryJSON.className = query.className;
    return this._addCondition(key, '$dontSelect', {
      key: queryKey,
      query: queryJSON
    });
  }

  /**
   * Adds a constraint for finding string values that contain a provided
   * string.  This may be slow for large datasets.
   * @param {String} key The key that the string to match is stored in.
   * @param {String} substring The substring that the value must contain.
   * @return {Parse.Query} Returns the query, so you can chain this call.
   */
  contains(key: string, value: string): ParseQuery {
    if (typeof value !== 'string') {
      throw new Error('The value being searched for must be a string.');
    }
    return this._addCondition(key, '$regex', quote(value));
  }

   /**
  * Adds a constraint for finding string values that contain a provided
  * string. This may be slow for large datasets. Requires Parse-Server > 2.5.0
  *
  * In order to sort you must use select and ascending ($score is required)
  *  <pre>
  *   query.fullText('term');
  *   query.ascending('$score');
  *   query.select('$score');
  *  </pre>
  *
  * To retrieve the weight / rank
  *  <pre>
  *   object->get('score');
  *  </pre>
  *
  * @param {String} key The key that the string to match is stored in.
  * @param {String} value The string to search
  * @return {Parse.Query} Returns the query, so you can chain this call.
  */
 fullText(key: string, value: string): ParseQuery {
   if (!key) {
     throw new Error('A key is required.');
   }
   if (!value) {
     throw new Error('A search term is required');
   }
   if (typeof value !== 'string') {
     throw new Error('The value being searched for must be a string.');
   }

   return this._addCondition(key, '$text', { $search: { $term: value } });
 }

  /**
   * Adds a constraint for finding string values that start with a provided
   * string.  This query will use the backend index, so it will be fast even
   * for large datasets.
   * @param {String} key The key that the string to match is stored in.
   * @param {String} prefix The substring that the value must start with.
   * @return {Parse.Query} Returns the query, so you can chain this call.
   */
  startsWith(key: string, value: string): ParseQuery {
    if (typeof value !== 'string') {
      throw new Error('The value being searched for must be a string.');
    }
    return this._addCondition(key, '$regex', '^' + quote(value));
  }

  /**
   * Adds a constraint for finding string values that end with a provided
   * string.  This will be slow for large datasets.
   * @param {String} key The key that the string to match is stored in.
   * @param {String} suffix The substring that the value must end with.
   * @return {Parse.Query} Returns the query, so you can chain this call.
   */
  endsWith(key: string, value: string): ParseQuery {
    if (typeof value !== 'string') {
      throw new Error('The value being searched for must be a string.');
    }
    return this._addCondition(key, '$regex', quote(value) + '$');
  }

  /**
   * Adds a proximity based constraint for finding objects with key point
   * values near the point given.
   * @param {String} key The key that the Parse.GeoPoint is stored in.
   * @param {Parse.GeoPoint} point The reference Parse.GeoPoint that is used.
   * @return {Parse.Query} Returns the query, so you can chain this call.
   */
  near(key: string, point: ParseGeoPoint): ParseQuery {
    if (!(point instanceof ParseGeoPoint)) {
      // Try to cast it as a GeoPoint
      point = new ParseGeoPoint(point);
    }
    return this._addCondition(key, '$nearSphere', point);
  }

  /**
   * Adds a proximity based constraint for finding objects with key point
   * values near the point given and within the maximum distance given.
   * @param {String} key The key that the Parse.GeoPoint is stored in.
   * @param {Parse.GeoPoint} point The reference Parse.GeoPoint that is used.
   * @param {Number} maxDistance Maximum distance (in radians) of results to
   *   return.
   * @return {Parse.Query} Returns the query, so you can chain this call.
   */
  withinRadians(key: string, point: ParseGeoPoint, distance: number): ParseQuery {
    this.near(key, point);
    return this._addCondition(key, '$maxDistance', distance);
  }

  /**
   * Adds a proximity based constraint for finding objects with key point
   * values near the point given and within the maximum distance given.
   * Radius of earth used is 3958.8 miles.
   * @param {String} key The key that the Parse.GeoPoint is stored in.
   * @param {Parse.GeoPoint} point The reference Parse.GeoPoint that is used.
   * @param {Number} maxDistance Maximum distance (in miles) of results to
   *     return.
   * @return {Parse.Query} Returns the query, so you can chain this call.
   */
  withinMiles(key: string, point: ParseGeoPoint, distance: number): ParseQuery {
    return this.withinRadians(key, point, distance / 3958.8);
  }

  /**
   * Adds a proximity based constraint for finding objects with key point
   * values near the point given and within the maximum distance given.
   * Radius of earth used is 6371.0 kilometers.
   * @param {String} key The key that the Parse.GeoPoint is stored in.
   * @param {Parse.GeoPoint} point The reference Parse.GeoPoint that is used.
   * @param {Number} maxDistance Maximum distance (in kilometers) of results
   *     to return.
   * @return {Parse.Query} Returns the query, so you can chain this call.
   */
  withinKilometers(key: string, point: ParseGeoPoint, distance: number): ParseQuery {
    return this.withinRadians(key, point, distance / 6371.0);
  }

  /**
   * Adds a constraint to the query that requires a particular key's
   * coordinates be contained within a given rectangular geographic bounding
   * box.
   * @param {String} key The key to be constrained.
   * @param {Parse.GeoPoint} southwest
   *     The lower-left inclusive corner of the box.
   * @param {Parse.GeoPoint} northeast
   *     The upper-right inclusive corner of the box.
   * @return {Parse.Query} Returns the query, so you can chain this call.
   */
  withinGeoBox(key: string, southwest: ParseGeoPoint, northeast: ParseGeoPoint): ParseQuery {
    if (!(southwest instanceof ParseGeoPoint)) {
      southwest = new ParseGeoPoint(southwest);
    }
    if (!(northeast instanceof ParseGeoPoint)) {
      northeast = new ParseGeoPoint(northeast);
    }
    this._addCondition(key, '$within', { '$box': [ southwest, northeast ] });
    return this;
  }

  /**
   * Adds a constraint to the query that requires a particular key's
   * coordinates be contained within and on the bounds of a given polygon.
   * Supports closed and open (last point is connected to first) paths
   *
   * Polygon must have at least 3 points
   *
   * @param {String} key The key to be constrained.
   * @param {Array} array of geopoints
   * @return {Parse.Query} Returns the query, so you can chain this call.
   */
  withinPolygon(key: string, points: Array): ParseQuery {
    return this._addCondition(key, '$geoWithin', { '$polygon': points });
  }

  /**
   * Add a constraint to the query that requires a particular key's
   * coordinates that contains a ParseGeoPoint
   *
   * @param {String} key The key to be constrained.
   * @param {Parse.GeoPoint} GeoPoint
   * @return {Parse.Query} Returns the query, so you can chain this call.
   */
  polygonContains(key: string, point: ParseGeoPoint): ParseQuery {
    return this._addCondition(key, '$geoIntersects', { '$point': point });
  }

  /** Query Orderings **/

  /**
   * Sorts the results in ascending order by the given key.
   *
   * @param {(String|String[]|...String)} key The key to order by, which is a
   * string of comma separated values, or an Array of keys, or multiple keys.
   * @return {Parse.Query} Returns the query, so you can chain this call.
   */
  ascending(...keys: Array<string>): ParseQuery {
    this._order = [];
    return this.addAscending.apply(this, keys);
  }

  /**
   * Sorts the results in ascending order by the given key,
   * but can also add secondary sort descriptors without overwriting _order.
   *
   * @param {(String|String[]|...String)} key The key to order by, which is a
   * string of comma separated values, or an Array of keys, or multiple keys.
   * @return {Parse.Query} Returns the query, so you can chain this call.
   */
  addAscending(...keys: Array<string>): ParseQuery {
    if (!this._order) {
      this._order = [];
    }
    keys.forEach((key) => {
      if (Array.isArray(key)) {
        key = key.join();
      }
      this._order = this._order.concat(key.replace(/\s/g, '').split(','));
    });

    return this;
  }

  /**
   * Sorts the results in descending order by the given key.
   *
   * @param {(String|String[]|...String)} key The key to order by, which is a
   * string of comma separated values, or an Array of keys, or multiple keys.
   * @return {Parse.Query} Returns the query, so you can chain this call.
   */
  descending(...keys: Array<string>): ParseQuery {
    this._order = [];
    return this.addDescending.apply(this, keys);
  }

  /**
   * Sorts the results in descending order by the given key,
   * but can also add secondary sort descriptors without overwriting _order.
   *
   * @param {(String|String[]|...String)} key The key to order by, which is a
   * string of comma separated values, or an Array of keys, or multiple keys.
   * @return {Parse.Query} Returns the query, so you can chain this call.
   */
  addDescending(...keys: Array<string>): ParseQuery {
    if (!this._order) {
      this._order = [];
    }
    keys.forEach((key) => {
      if (Array.isArray(key)) {
        key = key.join();
      }
      this._order = this._order.concat(
        key.replace(/\s/g, '').split(',').map((k) => {
          return '-' + k;
        })
      );
    });

    return this;
  }

  /** Query Options **/

  /**
   * Sets the number of results to skip before returning any results.
   * This is useful for pagination.
   * Default is to skip zero results.
   * @param {Number} n the number of results to skip.
   * @return {Parse.Query} Returns the query, so you can chain this call.
   */
  skip(n: number): ParseQuery {
    if (typeof n !== 'number' || n < 0) {
      throw new Error('You can only skip by a positive number');
    }
    this._skip = n;
    return this;
  }

  /**
   * Sets the limit of the number of results to return. The default limit is
   * 100, with a maximum of 1000 results being returned at a time.
   * @param {Number} n the number of results to limit to.
   * @return {Parse.Query} Returns the query, so you can chain this call.
   */
  limit(n: number): ParseQuery {
    if (typeof n !== 'number') {
      throw new Error('You can only set the limit to a numeric value');
    }
    this._limit = n;
    return this;
  }

  /**
   * Includes nested Parse.Objects for the provided key.  You can use dot
   * notation to specify which fields in the included object are also fetched.
   * @param {String} key The name of the key to include.
   * @return {Parse.Query} Returns the query, so you can chain this call.
   */
  include(...keys: Array<string>): ParseQuery {
    keys.forEach((key) => {
      if (Array.isArray(key)) {
        this._include = this._include.concat(key);
      } else {
        this._include.push(key);
      }
    });
    return this;
  }

  /**
   * Restricts the fields of the returned Parse.Objects to include only the
   * provided keys.  If this is called multiple times, then all of the keys
   * specified in each of the calls will be included.
   * @param {Array} keys The names of the keys to include.
   * @return {Parse.Query} Returns the query, so you can chain this call.
   */
  select(...keys: Array<string>): ParseQuery {
    if (!this._select) {
      this._select = [];
    }
    keys.forEach((key) => {
      if (Array.isArray(key)) {
        this._select = this._select.concat(key);
      } else {
        this._select.push(key);
      }
    });
    return this;
  }

  /**
   * Subscribe this query to get liveQuery updates
   * @return {LiveQuerySubscription} Returns the liveQuerySubscription, it's an event emitter
   * which can be used to get liveQuery updates.
   */
  subscribe(): any {
    let controller = CoreManager.getLiveQueryController();
    return controller.subscribe(this);
  }

  /**
   * Constructs a Parse.Query that is the OR of the passed in queries.  For
   * example:
   * <pre>var compoundQuery = Parse.Query.or(query1, query2, query3);</pre>
   *
   * will create a compoundQuery that is an or of the query1, query2, and
   * query3.
   * @param {...Parse.Query} var_args The list of queries to OR.
   * @static
   * @return {Parse.Query} The query that is the OR of the passed in queries.
   */
  static or(...queries: Array<ParseQuery>): ParseQuery {
    var className = _getClassNameFromQueries(queries);
    var query = new ParseQuery(className);
    query._orQuery(queries);
    return query;
  }

  /**
   * Constructs a Parse.Query that is the AND of the passed in queries.  For
   * example:
   * <pre>var compoundQuery = Parse.Query.and(query1, query2, query3);</pre>
   *
   * will create a compoundQuery that is an and of the query1, query2, and
   * query3.
   * @method and
   * @param {...Parse.Query} var_args The list of queries to AND.
   * @static
   * @return {Parse.Query} The query that is the AND of the passed in queries.
   */
  static and(...queries: Array<ParseQuery>): ParseQuery {
    var className = _getClassNameFromQueries(queries);
    var query = new ParseQuery(className);
    query._andQuery(queries);
    return query;
  }
}

var DefaultController = {
  find(className: string, params: QueryJSON, options: RequestOptions): ParsePromise {
    var RESTController = CoreManager.getRESTController();

    return RESTController.request(
      'GET',
      'classes/' + className,
      params,
      options
    );
  },

  aggregate(className: string, params: any, options: RequestOptions): ParsePromise {
    const RESTController = CoreManager.getRESTController();

    return RESTController.request(
      'GET',
      'aggregate/' + className,
      params,
      options
    );
  }
};

CoreManager.setQueryController(DefaultController);

export default ParseQuery;<|MERGE_RESOLUTION|>--- conflicted
+++ resolved
@@ -46,7 +46,6 @@
   return '\\Q' + s.replace('\\E', '\\E\\\\E\\Q') + '\\E';
 }
 
-<<<<<<< HEAD
 /**
  * Extracts the class name from queries. If not all queries have the same
  * class name an error will be thrown.
@@ -65,8 +64,6 @@
   return className;
 }
 
-=======
->>>>>>> 7ef1b0aa
 /*
  * Handles pre-populating the result data of a query with select fields,
  * making sure that the data object contains keys for all objects that have
