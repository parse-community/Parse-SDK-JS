/*
 * Copyright (c) 2015-present, Parse, LLC.
 * All rights reserved.
 *
 * This source code is licensed under the BSD-style license found in the
 * LICENSE file in the root directory of this source tree. An additional grant
 * of patent rights can be found in the PATENTS file in the same directory.
 *
 * @flow
 */

import CoreManager from './CoreManager';
import encode from './encode';
import { continueWhile } from './promiseUtils';
import ParseError from './ParseError';
import ParseGeoPoint from './ParseGeoPoint';
import ParseObject from './ParseObject';
import OfflineQuery from './OfflineQuery';
import { DEFAULT_PIN } from './LocalDatastoreUtils';

import type LiveQuerySubscription from './LiveQuerySubscription';
import type { RequestOptions, FullOptions } from './RESTController';

type BatchOptions = FullOptions & { batchSize?: number };

export type WhereClause = {
  [attr: string]: mixed;
};

export type QueryJSON = {
  where: WhereClause;
  include?: string;
  excludeKeys?: string;
  keys?: string;
  limit?: number;
  skip?: number;
  order?: string;
  className?: string;
  count?: number;
  hint? : mixed;
  explain? : boolean;
  readPreference?: string;
  includeReadPreference?: string;
  subqueryReadPreference?: string;
};

/**
 * Converts a string into a regex that matches it.
 * Surrounding with \Q .. \E does this, we just need to escape any \E's in
 * the text separately.
 * @private
 */
function quote(s: string) {
  return '\\Q' + s.replace('\\E', '\\E\\\\E\\Q') + '\\E';
}

/**
 * Extracts the class name from queries. If not all queries have the same
 * class name an error will be thrown.
 */
function _getClassNameFromQueries(queries: Array<ParseQuery>): ?string {
  let className = null;
  queries.forEach((q) => {
    if (!className) {
      className = q.className;
    }

    if (className !== q.className) {
      throw new Error('All queries must be for the same class.');
    }
  });
  return className;
}

/*
 * Handles pre-populating the result data of a query with select fields,
 * making sure that the data object contains keys for all objects that have
 * been requested with a select, so that our cached state updates correctly.
 */
function handleSelectResult(data: any, select: Array<string>){
  const serverDataMask = {};

  select.forEach((field) => {
    const hasSubObjectSelect = field.indexOf(".") !== -1;
    if (!hasSubObjectSelect && !data.hasOwnProperty(field)){
      // this field was selected, but is missing from the retrieved data
      data[field] = undefined
    } else if (hasSubObjectSelect) {
      // this field references a sub-object,
      // so we need to walk down the path components
      const pathComponents = field.split(".");
      let obj = data;
      let serverMask = serverDataMask;

      pathComponents.forEach((component, index, arr) => {
        // add keys if the expected data is missing
        if (obj && !obj.hasOwnProperty(component)) {
          obj[component] = undefined;
        }
        if (obj !== undefined) {
          obj = obj[component];
        }

        //add this path component to the server mask so we can fill it in later if needed
        if (index < arr.length - 1) {
          if (!serverMask[component]) {
            serverMask[component] = {};
          }
          serverMask = serverMask[component];
        }
      });
    }
  });

  if (Object.keys(serverDataMask).length > 0) {
    // When selecting from sub-objects, we don't want to blow away the missing
    // information that we may have retrieved before. We've already added any
    // missing selected keys to sub-objects, but we still need to add in the
    // data for any previously retrieved sub-objects that were not selected.

    const serverData = CoreManager.getObjectStateController().getServerData({id:data.objectId, className:data.className});

    copyMissingDataWithMask(serverData, data, serverDataMask, false);
  }
}

function copyMissingDataWithMask(src, dest, mask, copyThisLevel){
  //copy missing elements at this level
  if (copyThisLevel) {
    for (const key in src) {
      if (src.hasOwnProperty(key) && !dest.hasOwnProperty(key)) {
        dest[key] = src[key]
      }
    }
  }
  for (const key in mask) {
    if (dest[key] !== undefined && dest[key] !== null && src !== undefined && src !== null) {
      //traverse into objects as needed
      copyMissingDataWithMask(src[key], dest[key], mask[key], true);
    }
  }
}

function handleOfflineSort(a, b, sorts) {
  let order = sorts[0];
  const operator = order.slice(0, 1);
  const isDescending = operator === '-';
  if (isDescending) {
    order = order.substring(1);
  }
  if (order === '_created_at') {
    order = 'createdAt';
  }
  if (order === '_updated_at') {
    order = 'updatedAt';
  }
  if (!(/^[A-Za-z][0-9A-Za-z_]*$/).test(order) || order === 'password') {
    throw new ParseError(ParseError.INVALID_KEY_NAME, `Invalid Key: ${order}`);
  }
  const field1 = a.get(order);
  const field2 = b.get(order);

  if (field1 < field2) {
    return isDescending ? 1 : -1;
  }
  if (field1 > field2) {
    return isDescending ? -1 : 1;
  }
  if (sorts.length > 1) {
    const remainingSorts = sorts.slice(1);
    return handleOfflineSort(a, b, remainingSorts);
  }
  return 0;
}
/**
 * Creates a new parse Parse.Query for the given Parse.Object subclass.
 *
 * <p>Parse.Query defines a query that is used to fetch Parse.Objects. The
 * most common use case is finding all objects that match a query through the
 * <code>find</code> method. for example, this sample code fetches all objects
 * of class <code>myclass</code>. it calls a different function depending on
 * whether the fetch succeeded or not.
 *
 * <pre>
 * var query = new Parse.Query(myclass);
 * query.find().then((results) => {
 *   // results is an array of parse.object.
 * }).catch((error) =>  {
 *  // error is an instance of parse.error.
 * });</pre></p>
 *
 * <p>a Parse.Query can also be used to retrieve a single object whose id is
 * known, through the get method. for example, this sample code fetches an
 * object of class <code>myclass</code> and id <code>myid</code>. it calls a
 * different function depending on whether the fetch succeeded or not.
 *
 * <pre>
 * var query = new Parse.Query(myclass);
 * query.get(myid).then((object) => {
 *     // object is an instance of parse.object.
 * }).catch((error) =>  {
 *  // error is an instance of parse.error.
 * });</pre></p>
 *
 * <p>a Parse.Query can also be used to count the number of objects that match
 * the query without retrieving all of those objects. for example, this
 * sample code counts the number of objects of the class <code>myclass</code>
 * <pre>
 * var query = new Parse.Query(myclass);
 * query.count().then((number) => {
 *     // there are number instances of myclass.
 * }).catch((error) => {
 *     // error is an instance of Parse.Error.
 * });</pre></p>
 * @alias Parse.Query
 */
class ParseQuery {
  /**
   * @property className
   * @type String
   */
  className: string;
  _where: any;
  _include: Array<string>;
  _exclude: Array<string>;
  _select: Array<string>;
  _limit: number;
  _skip: number;
  _count: boolean;
  _order: Array<string>;
  _readPreference: string;
  _includeReadPreference: string;
  _subqueryReadPreference: string;
  _queriesLocalDatastore: boolean;
  _localDatastorePinName: any;
  _extraOptions: { [key: string]: mixed };
  _hint: mixed;
<<<<<<< HEAD
=======
  _explain: boolean;
>>>>>>> b1c1c09c
  _xhrRequest: any;

  /**
   * @param {(String|Parse.Object)} objectClass An instance of a subclass of Parse.Object, or a Parse className string.
   */
  constructor(objectClass: string | ParseObject) {
    if (typeof objectClass === 'string') {
      if (objectClass === 'User' && CoreManager.get('PERFORM_USER_REWRITE')) {
        this.className = '_User';
      } else {
        this.className = objectClass;
      }
    } else if (objectClass instanceof ParseObject) {
      this.className = objectClass.className;
    } else if (typeof objectClass === 'function') {
      if (typeof objectClass.className === 'string') {
        this.className = objectClass.className;
      } else {
        const obj = new objectClass();
        this.className = obj.className;
      }
    } else {
      throw new TypeError(
        'A ParseQuery must be constructed with a ParseObject or class name.'
      );
    }

    this._where = {};
    this._include = [];
    this._exclude = [];
    this._count = false;
    this._limit = -1; // negative limit is not sent in the server request
    this._skip = 0;
    this._readPreference = null;
    this._includeReadPreference = null;
    this._subqueryReadPreference = null;
    this._queriesLocalDatastore = false;
    this._localDatastorePinName = null;
    this._extraOptions = {};
    this._xhrRequest = {
      task: null,
      onchange: () => {},
    }
  }

  /**
   * Adds constraint that at least one of the passed in queries matches.
   * @param {Array} queries
   * @return {Parse.Query} Returns the query, so you can chain this call.
   */
  _orQuery(queries: Array<ParseQuery>): ParseQuery {
    const queryJSON = queries.map((q) => {
      return q.toJSON().where;
    });

    this._where.$or = queryJSON;
    return this;
  }

  /**
   * Adds constraint that all of the passed in queries match.
   * @param {Array} queries
   * @return {Parse.Query} Returns the query, so you can chain this call.
   */
  _andQuery(queries: Array<ParseQuery>): ParseQuery {
    const queryJSON = queries.map((q) => {
      return q.toJSON().where;
    });

    this._where.$and = queryJSON;
    return this;
  }

  /**
   * Adds constraint that none of the passed in queries match.
   * @param {Array} queries
   * @return {Parse.Query} Returns the query, so you can chain this call.
   */
  _norQuery(queries: Array<ParseQuery>): ParseQuery {
    const queryJSON = queries.map((q) => {
      return q.toJSON().where;
    });

    this._where.$nor = queryJSON;
    return this;
  }

  /**
   * Helper for condition queries
   */
  _addCondition(key: string, condition: string, value: mixed): ParseQuery {
    if (!this._where[key] || typeof this._where[key] === 'string') {
      this._where[key] = {};
    }
    this._where[key][condition] = encode(value, false, true);
    return this;
  }

  /**
   * Converts string for regular expression at the beginning
   */
  _regexStartWith(string: string): string {
    return '^' + quote(string);
  }

  async _handleOfflineQuery(params: any) {
    OfflineQuery.validateQuery(this);
    const localDatastore = CoreManager.getLocalDatastore();
    const objects = await localDatastore._serializeObjectsFromPinName(this._localDatastorePinName);
    let results = objects.map((json, index, arr) => {
      const object = ParseObject.fromJSON(json, false);
      if (json._localId && !json.objectId) {
        object._localId = json._localId;
      }
      if (!OfflineQuery.matchesQuery(this.className, object, arr, this)) {
        return null;
      }
      return object;
    }).filter((object) => object !== null);
    if (params.keys) {
      let keys = params.keys.split(',');
      const alwaysSelectedKeys = ['className', 'objectId', 'createdAt', 'updatedAt', 'ACL'];
      keys = keys.concat(alwaysSelectedKeys);
      results = results.map((object) => {
        const json = object._toFullJSON();
        Object.keys(json).forEach((key) => {
          if (!keys.includes(key)) {
            delete json[key];
          }
        });
        return ParseObject.fromJSON(json, false);
      });
    }
    if (params.order) {
      const sorts = params.order.split(',');
      results.sort((a, b) => {
        return handleOfflineSort(a, b, sorts);
      });
    }

    let count // count total before applying limit/skip
    if(params.count){
      count = results.length; // total count from response
    }

    if (params.skip) {
      if (params.skip >= results.length) {
        results = [];
      } else {
        results = results.splice(params.skip, results.length);
      }
    }
    let limit = results.length;
    if (params.limit !== 0 && params.limit < results.length) {
      limit = params.limit;
    }

    results = results.splice(0, limit);

    if(typeof count === 'number'){
      return {results, count};
    }

    return results;
  }

  /**
   * Returns a JSON representation of this query.
   * @return {Object} The JSON representation of the query.
   */
  toJSON(): QueryJSON {
    const params: QueryJSON = {
      where: this._where
    };

    if (this._include.length) {
      params.include = this._include.join(',');
    }
    if (this._exclude.length) {
      params.excludeKeys = this._exclude.join(',');
    }
    if (this._select) {
      params.keys = this._select.join(',');
    }
    if (this._count) {
      params.count = 1;
    }
    if (this._limit >= 0) {
      params.limit = this._limit;
    }
    if (this._skip > 0) {
      params.skip = this._skip;
    }
    if (this._order) {
      params.order = this._order.join(',');
    }
    if (this._readPreference) {
      params.readPreference = this._readPreference;
    }
    if (this._includeReadPreference) {
      params.includeReadPreference = this._includeReadPreference;
    }
    if (this._subqueryReadPreference) {
      params.subqueryReadPreference = this._subqueryReadPreference;
    }
    if (this._hint) {
      params.hint = this._hint;
    }
<<<<<<< HEAD
=======
    if (this._explain) {
      params.explain = true;
    }
>>>>>>> b1c1c09c
    for (const key in this._extraOptions) {
      params[key] = this._extraOptions[key];
    }

    return params;
  }

  /**
   * Return a query with conditions from json, can be useful to send query from server side to client
   * Not static, all query conditions was set before calling this method will be deleted.
   * For example on the server side we have
   * var query = new Parse.Query("className");
   * query.equalTo(key: value);
   * query.limit(100);
   * ... (others queries)
   * Create JSON representation of Query Object
   * var jsonFromServer = query.fromJSON();
   *
   * On client side getting query:
   * var query = new Parse.Query("className");
   * query.fromJSON(jsonFromServer);
   *
   * and continue to query...
   * query.skip(100).find().then(...);
   * @param {QueryJSON} json from Parse.Query.toJSON() method
   * @return {Parse.Query} Returns the query, so you can chain this call.
   */
  withJSON(json: QueryJSON): ParseQuery {

    if (json.where) {
      this._where = json.where;
    }

    if (json.include) {
      this._include = json.include.split(",");
    }

    if (json.keys) {
      this._select = json.keys.split(",");
    }

    if (json.excludeKeys) {
      this._exclude = json.excludeKeys.split(",");
    }

    if (json.count) {
      this._count = json.count === 1;
    }

    if (json.limit) {
      this._limit  = json.limit;
    }

    if (json.skip) {
      this._skip = json.skip;
    }

    if (json.order) {
      this._order = json.order.split(",");
    }

    if (json.readPreference) {
      this._readPreference = json.readPreference;
    }

    if (json.includeReadPreference) {
      this._includeReadPreference = json.includeReadPreference;
    }

    if (json.subqueryReadPreference) {
      this._subqueryReadPreference = json.subqueryReadPreference;
    }

    if (json.hint) {
      this._hint = json.hint;
    }

<<<<<<< HEAD
    for (const key in json) {
      if (json.hasOwnProperty(key))  {
        if (["where", "include", "keys", "count", "limit", "skip", "order", "readPreference", "includeReadPreference", "subqueryReadPreference", "hint"].indexOf(key) === -1) {
=======
    if (json.explain) {
      this._explain = !!json.explain;
    }

    for (const key in json) {
      if (json.hasOwnProperty(key))  {
        if (["where", "include", "keys", "count", "limit", "skip", "order", "readPreference", "includeReadPreference", "subqueryReadPreference", "hint", "explain"].indexOf(key) === -1) {
>>>>>>> b1c1c09c
          this._extraOptions[key] = json[key];
        }
      }
    }

    return this;

  }

  /**
     * Static method to restore Parse.Query by json representation
     * Internally calling Parse.Query.withJSON
     * @param {String} className
     * @param {QueryJSON} json from Parse.Query.toJSON() method
     * @returns {Parse.Query} new created query
     */
  static fromJSON(className: string, json: QueryJSON): ParseQuery {
    const query = new ParseQuery(className);
    return query.withJSON(json);
  }

  /**
   * Constructs a Parse.Object whose id is already known by fetching data from
   * the server.  Either options.success or options.error is called when the
   * find completes. Unlike the <code>first</code> method, it never returns undefined.
   *
   * @param {String} objectId The id of the object to be fetched.
   * @param {Object} options
   * Valid options are:<ul>
   *   <li>useMasterKey: In Cloud Code and Node only, causes the Master Key to
   *     be used for this request.
   *   <li>sessionToken: A valid session token, used for making a request on
   *       behalf of a specific user.
   * </ul>
   *
   * @return {Promise} A promise that is resolved with the result when
   * the query completes.
   */
  get(objectId: string, options?: FullOptions): Promise<ParseObject> {
    this.equalTo('objectId', objectId);

    const firstOptions = {};
    if (options && options.hasOwnProperty('useMasterKey')) {
      firstOptions.useMasterKey = options.useMasterKey;
    }
    if (options && options.hasOwnProperty('sessionToken')) {
      firstOptions.sessionToken = options.sessionToken;
    }

    return this.first(firstOptions).then((response) => {
      if (response) {
        return response;
      }

      const errorObject = new ParseError(
        ParseError.OBJECT_NOT_FOUND,
        'Object not found.'
      );
      return Promise.reject(errorObject);
    });
  }

  /**
   * Retrieves a list of ParseObjects that satisfy this query.
   * Either options.success or options.error is called when the find
   * completes.
   *
   * @param {Object} options Valid options
   * are:<ul>
   *   <li>useMasterKey: In Cloud Code and Node only, causes the Master Key to
   *     be used for this request.
   *   <li>sessionToken: A valid session token, used for making a request on
   *       behalf of a specific user.
   * </ul>
   *
   * @return {Promise} A promise that is resolved with the results when
   * the query completes.
   */
  find(options?: FullOptions): Promise<Array<ParseObject>> {
    options = options || {};

    const findOptions = {};
    if (options.hasOwnProperty('useMasterKey')) {
      findOptions.useMasterKey = options.useMasterKey;
    }
    if (options.hasOwnProperty('sessionToken')) {
      findOptions.sessionToken = options.sessionToken;
    }
    this._setRequestTask(findOptions);

    const controller = CoreManager.getQueryController();

    const select = this._select;

    if (this._queriesLocalDatastore) {
      return this._handleOfflineQuery(this.toJSON());
    }
    return controller.find(
      this.className,
      this.toJSON(),
      findOptions
    ).then((response) => {
      // Return generic object when explain is used
      if (this._explain) {
        return response.results;
      }
      const results = response.results.map((data) => {
        // In cases of relations, the server may send back a className
        // on the top level of the payload
        const override = response.className || this.className;
        if (!data.className) {
          data.className = override;
        }

        // Make sure the data object contains keys for all objects that
        // have been requested with a select, so that our cached state
        // updates correctly.
        if (select) {
          handleSelectResult(data, select);
        }

        return ParseObject.fromJSON(data, !select);
      });

      const count = response.count;

      if(typeof count === "number"){
        return {results, count};
      } else {
        return results;
      }
    });
  }

  /**
   * Counts the number of objects that match this query.
   * Either options.success or options.error is called when the count
   * completes.
   *
   * @param {Object} options
   * Valid options are:<ul>
   *   <li>useMasterKey: In Cloud Code and Node only, causes the Master Key to
   *     be used for this request.
   *   <li>sessionToken: A valid session token, used for making a request on
   *       behalf of a specific user.
   * </ul>
   *
   * @return {Promise} A promise that is resolved with the count when
   * the query completes.
   */
  count(options?: FullOptions): Promise<number> {
    options = options || {};

    const findOptions = {};
    if (options.hasOwnProperty('useMasterKey')) {
      findOptions.useMasterKey = options.useMasterKey;
    }
    if (options.hasOwnProperty('sessionToken')) {
      findOptions.sessionToken = options.sessionToken;
    }
    this._setRequestTask(findOptions);

    const controller = CoreManager.getQueryController();

    const params = this.toJSON();
    params.limit = 0;
    params.count = 1;

    return controller.find(
      this.className,
      params,
      findOptions
    ).then((result) => {
      return result.count;
    });
  }

  /**
   * Executes a distinct query and returns unique values
   *
   * @param {String} key A field to find distinct values
   * @param {Object} options
   * Valid options are:<ul>
   *   <li>sessionToken: A valid session token, used for making a request on
   *       behalf of a specific user.
   * </ul>
   *
   * @return {Promise} A promise that is resolved with the query completes.
   */
  distinct(key: string, options?: FullOptions): Promise<Array<mixed>> {
    options = options || {};

    const distinctOptions = {};
    distinctOptions.useMasterKey = true;

    if (options.hasOwnProperty('sessionToken')) {
      distinctOptions.sessionToken = options.sessionToken;
    }
    this._setRequestTask(distinctOptions);

    const controller = CoreManager.getQueryController();
    const params = {
      distinct: key,
      where: this._where,
      hint: this._hint,
    };
    return controller.aggregate(
      this.className,
      params,
      distinctOptions
    ).then((results) => {
      return results.results;
    });
  }

  /**
   * Executes an aggregate query and returns aggregate results
   *
   * @param {Mixed} pipeline Array or Object of stages to process query
   * @param {Object} options Valid options are:<ul>
   *   <li>sessionToken: A valid session token, used for making a request on
   *       behalf of a specific user.
   * </ul>
   *
   * @return {Promise} A promise that is resolved with the query completes.
   */
  aggregate(pipeline: mixed, options?: FullOptions): Promise<Array<mixed>> {
    options = options || {};
    const aggregateOptions = {};
    aggregateOptions.useMasterKey = true;

    if (options.hasOwnProperty('sessionToken')) {
      aggregateOptions.sessionToken = options.sessionToken;
    }
    this._setRequestTask(aggregateOptions);

    const controller = CoreManager.getQueryController();

    if (!Array.isArray(pipeline) && typeof pipeline !== 'object') {
      throw new Error('Invalid pipeline must be Array or Object');
    }

    const params = {
      pipeline,
      hint: this._hint,
<<<<<<< HEAD
=======
      explain: this._explain,
>>>>>>> b1c1c09c
    };
    return controller.aggregate(
      this.className,
      params,
      aggregateOptions,
    ).then((results) => {
      return results.results;
    });
  }

  /**
   * Retrieves at most one Parse.Object that satisfies this query.
   *
   * Either options.success or options.error is called when it completes.
   * success is passed the object if there is one. otherwise, undefined.
   *
   * @param {Object} options Valid options are:<ul>
   *   <li>useMasterKey: In Cloud Code and Node only, causes the Master Key to
   *     be used for this request.
   *   <li>sessionToken: A valid session token, used for making a request on
   *       behalf of a specific user.
   * </ul>
   *
   * @return {Promise} A promise that is resolved with the object when
   * the query completes.
   */
  first(options?: FullOptions): Promise<ParseObject | void> {
    options = options || {};

    const findOptions = {};
    if (options.hasOwnProperty('useMasterKey')) {
      findOptions.useMasterKey = options.useMasterKey;
    }
    if (options.hasOwnProperty('sessionToken')) {
      findOptions.sessionToken = options.sessionToken;
    }
    this._setRequestTask(findOptions);

    const controller = CoreManager.getQueryController();

    const params = this.toJSON();
    params.limit = 1;

    const select = this._select;

    if (this._queriesLocalDatastore) {
      return this._handleOfflineQuery(params).then((objects) => {
        if (!objects[0]) {
          return undefined;
        }
        return objects[0];
      });
    }

    return controller.find(
      this.className,
      params,
      findOptions
    ).then((response) => {
      const objects = response.results;
      if (!objects[0]) {
        return undefined;
      }
      if (!objects[0].className) {
        objects[0].className = this.className;
      }

      // Make sure the data object contains keys for all objects that
      // have been requested with a select, so that our cached state
      // updates correctly.
      if (select) {
        handleSelectResult(objects[0], select);
      }

      return ParseObject.fromJSON(objects[0], !select);
    });
  }

  /**
   * Iterates over each result of a query, calling a callback for each one. If
   * the callback returns a promise, the iteration will not continue until
   * that promise has been fulfilled. If the callback returns a rejected
   * promise, then iteration will stop with that error. The items are
   * processed in an unspecified order. The query may not have any sort order,
   * and may not use limit or skip.
   * @param {Function} callback Callback that will be called with each result
   *     of the query.
   * @param {Object} options Valid options are:<ul>
   *   <li>useMasterKey: In Cloud Code and Node only, causes the Master Key to
   *     be used for this request.
   *   <li>sessionToken: A valid session token, used for making a request on
   *       behalf of a specific user.
   * </ul>
   * @return {Promise} A promise that will be fulfilled once the
   *     iteration has completed.
   */
  each(callback: (obj: ParseObject) => any, options?: BatchOptions): Promise<Array<ParseObject>> {
    options = options || {};

    if (this._order || this._skip || (this._limit >= 0)) {
      const error = 'Cannot iterate on a query with sort, skip, or limit.';
      return Promise.reject(error);
    }

    const query = new ParseQuery(this.className);
    // We can override the batch size from the options.
    // This is undocumented, but useful for testing.
    query._limit = options.batchSize || 100;
    query._include = this._include.map((i) => {
      return i;
    });
    if (this._select) {
      query._select = this._select.map((s) => {
        return s;
      });
    }
    query._hint = this._hint;
    query._where = {};
    for (const attr in this._where) {
      const val = this._where[attr];
      if (Array.isArray(val)) {
        query._where[attr] = val.map((v) => {
          return v;
        });
      } else if (val && typeof val === 'object') {
        const conditionMap = {};
        query._where[attr] = conditionMap;
        for (const cond in val) {
          conditionMap[cond] = val[cond];
        }
      } else {
        query._where[attr] = val;
      }
    }

    query.ascending('objectId');

    const findOptions = {};
    if (options.hasOwnProperty('useMasterKey')) {
      findOptions.useMasterKey = options.useMasterKey;
    }
    if (options.hasOwnProperty('sessionToken')) {
      findOptions.sessionToken = options.sessionToken;
    }

    let finished = false;
    return continueWhile(() => {
      return !finished;
    }, () => {
      return query.find(findOptions).then((results) => {
        let callbacksDone = Promise.resolve();
        results.forEach((result) => {
          callbacksDone = callbacksDone.then(() => {
            return callback(result);
          });
        });

        return callbacksDone.then(() => {
          if (results.length >= query._limit) {
            query.greaterThan('objectId', results[results.length - 1].id);
          } else {
            finished = true;
          }
        });
      });
    });
  }

  /**
   * Adds a hint to force index selection. (https://docs.mongodb.com/manual/reference/operator/meta/hint/)
   *
   * @param {Mixed} value String or Object of index that should be used when executing query
   * @return {Parse.Query} Returns the query, so you can chain this call.
   */
  hint(value: mixed): ParseQuery {
    if (typeof value === 'undefined') {
      delete this._hint;
    }
    this._hint = value;
    return this;
  }

  /**
<<<<<<< HEAD
=======
   * Investigates the query execution plan. Useful for optimizing queries. (https://docs.mongodb.com/manual/reference/operator/meta/explain/)
   *
   * @param {Boolean} explain Used to toggle the information on the query plan.
   * @return {Parse.Query} Returns the query, so you can chain this call.
   */
  explain(explain: boolean = true): ParseQuery {
    if (typeof explain !== 'boolean') {
      throw new Error('You can only set explain to a boolean value');
    }
    this._explain = explain;
    return this;
  }

  /**
>>>>>>> b1c1c09c
   * Iterates over each result of a query, calling a callback for each one. If
   * the callback returns a promise, the iteration will not continue until
   * that promise has been fulfilled. If the callback returns a rejected
   * promise, then iteration will stop with that error. The items are
   * processed in an unspecified order. The query may not have any sort order,
   * and may not use limit or skip.
   * @param {Function} callback Callback <ul>
   *   <li>currentObject: The current Parse.Object being processed in the array.</li>
   *   <li>index: The index of the current Parse.Object being processed in the array.</li>
   *   <li>query: The query map was called upon.</li>
   * </ul>
   *
   * @param {Object} options Valid options are:<ul>
   *   <li>useMasterKey: In Cloud Code and Node only, causes the Master Key to
   *     be used for this request.
   *   <li>sessionToken: A valid session token, used for making a request on
   *       behalf of a specific user.
   * </ul>
   * @return {Promise} A promise that will be fulfilled once the
   *     iteration has completed.
   */
  async map(callback: (currentObject: ParseObject, index: number, query: ParseQuery) => any, options?: BatchOptions): Promise<Array<any>> {
    const array = [];
    let index = 0;
    await this.each((object) => {
      array.push(callback(object, index, this));
      index += 1;
    }, options);
    return array;
  }

  /**
   * Iterates over each result of a query, calling a callback for each one. If
   * the callback returns a promise, the iteration will not continue until
   * that promise has been fulfilled. If the callback returns a rejected
   * promise, then iteration will stop with that error. The items are
   * processed in an unspecified order. The query may not have any sort order,
   * and may not use limit or skip.
   * @param {Function} callback Callback <ul>
   *   <li>accumulator: The accumulator accumulates the callback's return values. It is the accumulated value previously returned in the last invocation of the callback.</li>
   *   <li>currentObject: The current Parse.Object being processed in the array.</li>
   *   <li>index: The index of the current Parse.Object being processed in the array.</li>
   * </ul>
   * @param {Mixed} initialValue A value to use as the first argument to the first call of the callback. If no initialValue is supplied, the first object in the query will be used and skipped.
   * @param {Object} options Valid options are:<ul>
   *   <li>useMasterKey: In Cloud Code and Node only, causes the Master Key to
   *     be used for this request.
   *   <li>sessionToken: A valid session token, used for making a request on
   *       behalf of a specific user.
   * </ul>
   * @return {Promise} A promise that will be fulfilled once the
   *     iteration has completed.
   */
  async reduce(callback: (accumulator: any, currentObject: ParseObject, index: number) => any, initialValue: any, options?: BatchOptions): Promise<Array<any>> {
    const objects = [];
    await this.each((object) => {
      objects.push(object);
    }, options);
    return objects.reduce(callback, initialValue);
  }

  /**
   * Iterates over each result of a query, calling a callback for each one. If
   * the callback returns a promise, the iteration will not continue until
   * that promise has been fulfilled. If the callback returns a rejected
   * promise, then iteration will stop with that error. The items are
   * processed in an unspecified order. The query may not have any sort order,
   * and may not use limit or skip.
   * @param {Function} callback Callback <ul>
   *   <li>currentObject: The current Parse.Object being processed in the array.</li>
   *   <li>index: The index of the current Parse.Object being processed in the array.</li>
   *   <li>query: The query filter was called upon.</li>
   * </ul>
   *
   * @param {Object} options Valid options are:<ul>
   *   <li>useMasterKey: In Cloud Code and Node only, causes the Master Key to
   *     be used for this request.
   *   <li>sessionToken: A valid session token, used for making a request on
   *       behalf of a specific user.
   * </ul>
   * @return {Promise} A promise that will be fulfilled once the
   *     iteration has completed.
   */
  async filter(callback: (currentObject: ParseObject, index: number, query: ParseQuery) => boolean, options?: BatchOptions): Promise<Array<ParseObject>> {
    const array = [];
    let index = 0;
    await this.each((object) => {
      const flag = callback(object, index, this);
      if (flag) {
        array.push(object);
      }
      index += 1;
    }, options);
    return array;
  }

  /** Query Conditions **/

  /**
   * Adds a constraint to the query that requires a particular key's value to
   * be equal to the provided value.
   * @param {String} key The key to check.
   * @param value The value that the Parse.Object must contain.
   * @return {Parse.Query} Returns the query, so you can chain this call.
   */
  equalTo(key: string, value: mixed): ParseQuery {
    if (typeof value === 'undefined') {
      return this.doesNotExist(key);
    }

    this._where[key] = encode(value, false, true);
    return this;
  }

  /**
   * Adds a constraint to the query that requires a particular key's value to
   * be not equal to the provided value.
   * @param {String} key The key to check.
   * @param value The value that must not be equalled.
   * @return {Parse.Query} Returns the query, so you can chain this call.
   */
  notEqualTo(key: string, value: mixed): ParseQuery {
    return this._addCondition(key, '$ne', value);
  }

  /**
   * Adds a constraint to the query that requires a particular key's value to
   * be less than the provided value.
   * @param {String} key The key to check.
   * @param value The value that provides an upper bound.
   * @return {Parse.Query} Returns the query, so you can chain this call.
   */
  lessThan(key: string, value: mixed): ParseQuery {
    return this._addCondition(key, '$lt', value);
  }

  /**
   * Adds a constraint to the query that requires a particular key's value to
   * be greater than the provided value.
   * @param {String} key The key to check.
   * @param value The value that provides an lower bound.
   * @return {Parse.Query} Returns the query, so you can chain this call.
   */
  greaterThan(key: string, value: mixed): ParseQuery {
    return this._addCondition(key, '$gt', value);
  }

  /**
   * Adds a constraint to the query that requires a particular key's value to
   * be less than or equal to the provided value.
   * @param {String} key The key to check.
   * @param value The value that provides an upper bound.
   * @return {Parse.Query} Returns the query, so you can chain this call.
   */
  lessThanOrEqualTo(key: string, value: mixed): ParseQuery {
    return this._addCondition(key, '$lte', value);
  }

  /**
   * Adds a constraint to the query that requires a particular key's value to
   * be greater than or equal to the provided value.
   * @param {String} key The key to check.
   * @param value The value that provides an lower bound.
   * @return {Parse.Query} Returns the query, so you can chain this call.
   */
  greaterThanOrEqualTo(key: string, value: mixed): ParseQuery {
    return this._addCondition(key, '$gte', value);
  }

  /**
   * Adds a constraint to the query that requires a particular key's value to
   * be contained in the provided list of values.
   * @param {String} key The key to check.
   * @param {Array} values The values that will match.
   * @return {Parse.Query} Returns the query, so you can chain this call.
   */
  containedIn(key: string, value: mixed): ParseQuery {
    return this._addCondition(key, '$in', value);
  }

  /**
   * Adds a constraint to the query that requires a particular key's value to
   * not be contained in the provided list of values.
   * @param {String} key The key to check.
   * @param {Array} values The values that will not match.
   * @return {Parse.Query} Returns the query, so you can chain this call.
   */
  notContainedIn(key: string, value: mixed): ParseQuery {
    return this._addCondition(key, '$nin', value);
  }

  /**
   * Adds a constraint to the query that requires a particular key's value to
   * be contained by the provided list of values. Get objects where all array elements match.
   * @param {String} key The key to check.
   * @param {Array} values The values that will match.
   * @return {Parse.Query} Returns the query, so you can chain this call.
   */
  containedBy(key: string, value: Array<mixed>): ParseQuery {
    return this._addCondition(key, '$containedBy', value);
  }

  /**
   * Adds a constraint to the query that requires a particular key's value to
   * contain each one of the provided list of values.
   * @param {String} key The key to check.  This key's value must be an array.
   * @param {Array} values The values that will match.
   * @return {Parse.Query} Returns the query, so you can chain this call.
   */
  containsAll(key: string, values: Array<mixed>): ParseQuery {
    return this._addCondition(key, '$all', values);
  }

  /**
   * Adds a constraint to the query that requires a particular key's value to
   * contain each one of the provided list of values starting with given strings.
   * @param {String} key The key to check.  This key's value must be an array.
   * @param {Array<String>} values The string values that will match as starting string.
   * @return {Parse.Query} Returns the query, so you can chain this call.
   */
  containsAllStartingWith(key: string, values: Array<string>): ParseQuery {
    const _this = this;
    if (!Array.isArray(values)) {
      values = [values];
    }

    const regexObject = values.map((value) => {
      return { '$regex': _this._regexStartWith(value) };
    });

    return this.containsAll(key, regexObject);
  }

  /**
   * Adds a constraint for finding objects that contain the given key.
   * @param {String} key The key that should exist.
   * @return {Parse.Query} Returns the query, so you can chain this call.
   */
  exists(key: string): ParseQuery {
    return this._addCondition(key, '$exists', true);
  }

  /**
   * Adds a constraint for finding objects that do not contain a given key.
   * @param {String} key The key that should not exist
   * @return {Parse.Query} Returns the query, so you can chain this call.
   */
  doesNotExist(key: string): ParseQuery {
    return this._addCondition(key, '$exists', false);
  }

  /**
   * Adds a regular expression constraint for finding string values that match
   * the provided regular expression.
   * This may be slow for large datasets.
   * @param {String} key The key that the string to match is stored in.
   * @param {RegExp} regex The regular expression pattern to match.
   * @return {Parse.Query} Returns the query, so you can chain this call.
   */
  matches(key: string, regex: RegExp, modifiers: string): ParseQuery {
    this._addCondition(key, '$regex', regex);
    if (!modifiers) {
      modifiers = '';
    }
    if (regex.ignoreCase) {
      modifiers += 'i';
    }
    if (regex.multiline) {
      modifiers += 'm';
    }
    if (modifiers.length) {
      this._addCondition(key, '$options', modifiers);
    }
    return this;
  }

  /**
   * Adds a constraint that requires that a key's value matches a Parse.Query
   * constraint.
   * @param {String} key The key that the contains the object to match the
   *                     query.
   * @param {Parse.Query} query The query that should match.
   * @return {Parse.Query} Returns the query, so you can chain this call.
   */
  matchesQuery(key: string, query: ParseQuery): ParseQuery {
    const queryJSON = query.toJSON();
    queryJSON.className = query.className;
    return this._addCondition(key, '$inQuery', queryJSON);
  }

  /**
   * Adds a constraint that requires that a key's value not matches a
   * Parse.Query constraint.
   * @param {String} key The key that the contains the object to match the
   *                     query.
   * @param {Parse.Query} query The query that should not match.
   * @return {Parse.Query} Returns the query, so you can chain this call.
   */
  doesNotMatchQuery(key: string, query: ParseQuery): ParseQuery {
    const queryJSON = query.toJSON();
    queryJSON.className = query.className;
    return this._addCondition(key, '$notInQuery', queryJSON);
  }

  /**
   * Adds a constraint that requires that a key's value matches a value in
   * an object returned by a different Parse.Query.
   * @param {String} key The key that contains the value that is being
   *                     matched.
   * @param {String} queryKey The key in the objects returned by the query to
   *                          match against.
   * @param {Parse.Query} query The query to run.
   * @return {Parse.Query} Returns the query, so you can chain this call.
   */
  matchesKeyInQuery(key: string, queryKey: string, query: ParseQuery): ParseQuery {
    const queryJSON = query.toJSON();
    queryJSON.className = query.className;
    return this._addCondition(key, '$select', {
      key: queryKey,
      query: queryJSON
    });
  }

  /**
   * Adds a constraint that requires that a key's value not match a value in
   * an object returned by a different Parse.Query.
   * @param {String} key The key that contains the value that is being
   *                     excluded.
   * @param {String} queryKey The key in the objects returned by the query to
   *                          match against.
   * @param {Parse.Query} query The query to run.
   * @return {Parse.Query} Returns the query, so you can chain this call.
   */
  doesNotMatchKeyInQuery(key: string, queryKey: string, query: ParseQuery): ParseQuery {
    const queryJSON = query.toJSON();
    queryJSON.className = query.className;
    return this._addCondition(key, '$dontSelect', {
      key: queryKey,
      query: queryJSON
    });
  }

  /**
   * Adds a constraint for finding string values that contain a provided
   * string.  This may be slow for large datasets.
   * @param {String} key The key that the string to match is stored in.
   * @param {String} substring The substring that the value must contain.
   * @return {Parse.Query} Returns the query, so you can chain this call.
   */
  contains(key: string, value: string): ParseQuery {
    if (typeof value !== 'string') {
      throw new Error('The value being searched for must be a string.');
    }
    return this._addCondition(key, '$regex', quote(value));
  }

  /**
  * Adds a constraint for finding string values that contain a provided
  * string. This may be slow for large datasets. Requires Parse-Server > 2.5.0
  *
  * In order to sort you must use select and ascending ($score is required)
  *  <pre>
  *   query.fullText('field', 'term');
  *   query.ascending('$score');
  *   query.select('$score');
  *  </pre>
  *
  * To retrieve the weight / rank
  *  <pre>
  *   object->get('score');
  *  </pre>
  *
  * You can define optionals by providing an object as a third parameter
  *  <pre>
  *   query.fullText('field', 'term', { language: 'es', diacriticSensitive: true });
  *  </pre>
  *
  * @param {String} key The key that the string to match is stored in.
  * @param {String} value The string to search
  * @param {Object} options (Optional)
  * @param {String} options.language The language that determines the list of stop words for the search and the rules for the stemmer and tokenizer.
  * @param {Boolean} options.caseSensitive A boolean flag to enable or disable case sensitive search.
  * @param {Boolean} options.diacriticSensitive A boolean flag to enable or disable diacritic sensitive search.
  * @return {Parse.Query} Returns the query, so you can chain this call.
  */
  fullText(key: string, value: string, options: ?Object): ParseQuery {
    options = options || {};

    if (!key) {
      throw new Error('A key is required.');
    }
    if (!value) {
      throw new Error('A search term is required');
    }
    if (typeof value !== 'string') {
      throw new Error('The value being searched for must be a string.');
    }

    const fullOptions = {};
    fullOptions.$term = value;

    for (const option in options) {
      switch (option) {
      case 'language':
        fullOptions.$language = options[option];
        break;
      case 'caseSensitive':
        fullOptions.$caseSensitive = options[option];
        break;
      case 'diacriticSensitive':
        fullOptions.$diacriticSensitive = options[option];
        break;
      default:
        throw new Error(`Unknown option: ${option}`);
      }
    }

    return this._addCondition(key, '$text', { $search: fullOptions });
  }

  /**
   * Method to sort the full text search by text score
   *
   * @return {Parse.Query} Returns the query, so you can chain this call.
   */
  sortByTextScore() {
    this.ascending('$score');
    this.select(['$score']);
    return this;
  }

  /**
   * Adds a constraint for finding string values that start with a provided
   * string.  This query will use the backend index, so it will be fast even
   * for large datasets.
   * @param {String} key The key that the string to match is stored in.
   * @param {String} prefix The substring that the value must start with.
   * @return {Parse.Query} Returns the query, so you can chain this call.
   */
  startsWith(key: string, value: string): ParseQuery {
    if (typeof value !== 'string') {
      throw new Error('The value being searched for must be a string.');
    }
    return this._addCondition(key, '$regex', this._regexStartWith(value));
  }

  /**
   * Adds a constraint for finding string values that end with a provided
   * string.  This will be slow for large datasets.
   * @param {String} key The key that the string to match is stored in.
   * @param {String} suffix The substring that the value must end with.
   * @return {Parse.Query} Returns the query, so you can chain this call.
   */
  endsWith(key: string, value: string): ParseQuery {
    if (typeof value !== 'string') {
      throw new Error('The value being searched for must be a string.');
    }
    return this._addCondition(key, '$regex', quote(value) + '$');
  }

  /**
   * Adds a proximity based constraint for finding objects with key point
   * values near the point given.
   * @param {String} key The key that the Parse.GeoPoint is stored in.
   * @param {Parse.GeoPoint} point The reference Parse.GeoPoint that is used.
   * @return {Parse.Query} Returns the query, so you can chain this call.
   */
  near(key: string, point: ParseGeoPoint): ParseQuery {
    if (!(point instanceof ParseGeoPoint)) {
      // Try to cast it as a GeoPoint
      point = new ParseGeoPoint(point);
    }
    return this._addCondition(key, '$nearSphere', point);
  }

  /**
   * Adds a proximity based constraint for finding objects with key point
   * values near the point given and within the maximum distance given.
   * @param {String} key The key that the Parse.GeoPoint is stored in.
   * @param {Parse.GeoPoint} point The reference Parse.GeoPoint that is used.
   * @param {Number} maxDistance Maximum distance (in radians) of results to
   *   return.
   * @param {Boolean} sorted A Bool value that is true if results should be
   *   sorted by distance ascending, false is no sorting is required,
   *   defaults to true.
   * @return {Parse.Query} Returns the query, so you can chain this call.
   */
  withinRadians(key: string, point: ParseGeoPoint, distance: number, sorted: boolean): ParseQuery {
    if (sorted || sorted === undefined) {
      this.near(key, point);
      return this._addCondition(key, '$maxDistance', distance);
    } else {
      return this._addCondition(key, '$geoWithin', { '$centerSphere': [[point.longitude, point.latitude], distance] });
    }
  }

  /**
   * Adds a proximity based constraint for finding objects with key point
   * values near the point given and within the maximum distance given.
   * Radius of earth used is 3958.8 miles.
   * @param {String} key The key that the Parse.GeoPoint is stored in.
   * @param {Parse.GeoPoint} point The reference Parse.GeoPoint that is used.
   * @param {Number} maxDistance Maximum distance (in miles) of results to
   *   return.
   * @param {Boolean} sorted A Bool value that is true if results should be
   *   sorted by distance ascending, false is no sorting is required,
   *   defaults to true.
   * @return {Parse.Query} Returns the query, so you can chain this call.
   */
  withinMiles(key: string, point: ParseGeoPoint, distance: number, sorted: boolean): ParseQuery {
    return this.withinRadians(key, point, distance / 3958.8, sorted);
  }

  /**
   * Adds a proximity based constraint for finding objects with key point
   * values near the point given and within the maximum distance given.
   * Radius of earth used is 6371.0 kilometers.
   * @param {String} key The key that the Parse.GeoPoint is stored in.
   * @param {Parse.GeoPoint} point The reference Parse.GeoPoint that is used.
   * @param {Number} maxDistance Maximum distance (in kilometers) of results
   *   to return.
   * @param {Boolean} sorted A Bool value that is true if results should be
   *   sorted by distance ascending, false is no sorting is required,
   *   defaults to true.
   * @return {Parse.Query} Returns the query, so you can chain this call.
   */
  withinKilometers(key: string, point: ParseGeoPoint, distance: number, sorted: boolean): ParseQuery {
    return this.withinRadians(key, point, distance / 6371.0, sorted);
  }

  /**
   * Adds a constraint to the query that requires a particular key's
   * coordinates be contained within a given rectangular geographic bounding
   * box.
   * @param {String} key The key to be constrained.
   * @param {Parse.GeoPoint} southwest
   *     The lower-left inclusive corner of the box.
   * @param {Parse.GeoPoint} northeast
   *     The upper-right inclusive corner of the box.
   * @return {Parse.Query} Returns the query, so you can chain this call.
   */
  withinGeoBox(key: string, southwest: ParseGeoPoint, northeast: ParseGeoPoint): ParseQuery {
    if (!(southwest instanceof ParseGeoPoint)) {
      southwest = new ParseGeoPoint(southwest);
    }
    if (!(northeast instanceof ParseGeoPoint)) {
      northeast = new ParseGeoPoint(northeast);
    }
    this._addCondition(key, '$within', { '$box': [ southwest, northeast ] });
    return this;
  }

  /**
   * Adds a constraint to the query that requires a particular key's
   * coordinates be contained within and on the bounds of a given polygon.
   * Supports closed and open (last point is connected to first) paths
   *
   * Polygon must have at least 3 points
   *
   * @param {String} key The key to be constrained.
   * @param {Array} array of geopoints
   * @return {Parse.Query} Returns the query, so you can chain this call.
   */
  withinPolygon(key: string, points: Array<Array<number>>): ParseQuery {
    return this._addCondition(key, '$geoWithin', { '$polygon': points });
  }

  /**
   * Add a constraint to the query that requires a particular key's
   * coordinates that contains a ParseGeoPoint
   *
   * @param {String} key The key to be constrained.
   * @param {Parse.GeoPoint} GeoPoint
   * @return {Parse.Query} Returns the query, so you can chain this call.
   */
  polygonContains(key: string, point: ParseGeoPoint): ParseQuery {
    return this._addCondition(key, '$geoIntersects', { '$point': point });
  }

  /** Query Orderings **/

  /**
   * Sorts the results in ascending order by the given key.
   *
   * @param {(String|String[]|...String)} key The key to order by, which is a
   * string of comma separated values, or an Array of keys, or multiple keys.
   * @return {Parse.Query} Returns the query, so you can chain this call.
   */
  ascending(...keys: Array<string>): ParseQuery {
    this._order = [];
    return this.addAscending.apply(this, keys);
  }

  /**
   * Sorts the results in ascending order by the given key,
   * but can also add secondary sort descriptors without overwriting _order.
   *
   * @param {(String|String[]|...String)} key The key to order by, which is a
   * string of comma separated values, or an Array of keys, or multiple keys.
   * @return {Parse.Query} Returns the query, so you can chain this call.
   */
  addAscending(...keys: Array<string>): ParseQuery {
    if (!this._order) {
      this._order = [];
    }
    keys.forEach((key) => {
      if (Array.isArray(key)) {
        key = key.join();
      }
      this._order = this._order.concat(key.replace(/\s/g, '').split(','));
    });

    return this;
  }

  /**
   * Sorts the results in descending order by the given key.
   *
   * @param {(String|String[]|...String)} key The key to order by, which is a
   * string of comma separated values, or an Array of keys, or multiple keys.
   * @return {Parse.Query} Returns the query, so you can chain this call.
   */
  descending(...keys: Array<string>): ParseQuery {
    this._order = [];
    return this.addDescending.apply(this, keys);
  }

  /**
   * Sorts the results in descending order by the given key,
   * but can also add secondary sort descriptors without overwriting _order.
   *
   * @param {(String|String[]|...String)} key The key to order by, which is a
   * string of comma separated values, or an Array of keys, or multiple keys.
   * @return {Parse.Query} Returns the query, so you can chain this call.
   */
  addDescending(...keys: Array<string>): ParseQuery {
    if (!this._order) {
      this._order = [];
    }
    keys.forEach((key) => {
      if (Array.isArray(key)) {
        key = key.join();
      }
      this._order = this._order.concat(
        key.replace(/\s/g, '').split(',').map((k) => {
          return '-' + k;
        })
      );
    });

    return this;
  }

  /** Query Options **/

  /**
   * Sets the number of results to skip before returning any results.
   * This is useful for pagination.
   * Default is to skip zero results.
   * @param {Number} n the number of results to skip.
   * @return {Parse.Query} Returns the query, so you can chain this call.
   */
  skip(n: number): ParseQuery {
    if (typeof n !== 'number' || n < 0) {
      throw new Error('You can only skip by a positive number');
    }
    this._skip = n;
    return this;
  }

  /**
   * Sets the limit of the number of results to return. The default limit is 100.
   *
   * @param {Number} n the number of results to limit to.
   * @return {Parse.Query} Returns the query, so you can chain this call.
   */
  limit(n: number): ParseQuery {
    if (typeof n !== 'number') {
      throw new Error('You can only set the limit to a numeric value');
    }
    this._limit = n;
    return this;
  }

  /**
   * Sets the flag to include with response the total number of objects satisfying this query,
   * despite limits/skip. Might be useful for pagination.
   * Note that result of this query will be wrapped as an object with
   *`results`: holding {ParseObject} array and `count`: integer holding total number
   * @param {boolean} b false - disable, true - enable.
   * @return {Parse.Query} Returns the query, so you can chain this call.
   */
  withCount(includeCount: boolean = true): ParseQuery {
    if (typeof includeCount !== 'boolean') {
      throw new Error('You can only set withCount to a boolean value');
    }
    this._count = includeCount;
    return this;
  }
  /**
   * Includes nested Parse.Objects for the provided key.  You can use dot
   * notation to specify which fields in the included object are also fetched.
   *
   * You can include all nested Parse.Objects by passing in '*'.
   * Requires Parse Server 3.0.0+
   * <pre>query.include('*');</pre>
   *
   * @param {...String|Array<String>} key The name(s) of the key(s) to include.
   * @return {Parse.Query} Returns the query, so you can chain this call.
   */
  include(...keys: Array<string|Array<string>>): ParseQuery {
    keys.forEach((key) => {
      if (Array.isArray(key)) {
        this._include = this._include.concat(key);
      } else {
        this._include.push(key);
      }
    });
    return this;
  }

  /**
   * Includes all nested Parse.Objects.
   *
   * Requires Parse Server 3.0.0+
   *
   * @return {Parse.Query} Returns the query, so you can chain this call.
   */
  includeAll(): ParseQuery {
    return this.include('*');
  }

  /**
   * Restricts the fields of the returned Parse.Objects to include only the
   * provided keys.  If this is called multiple times, then all of the keys
   * specified in each of the calls will be included.
   * @param {...String|Array<String>} keys The name(s) of the key(s) to include.
   * @return {Parse.Query} Returns the query, so you can chain this call.
   */
  select(...keys: Array<string|Array<string>>): ParseQuery {
    if (!this._select) {
      this._select = [];
    }
    keys.forEach((key) => {
      if (Array.isArray(key)) {
        this._select = this._select.concat(key);
      } else {
        this._select.push(key);
      }
    });
    return this;
  }

  /**
   * Restricts the fields of the returned Parse.Objects to all keys except the
   * provided keys. Exclude takes precedence over select and include.
   *
   * Requires Parse Server 3.6.0+
   *
   * @param {...String|Array<String>} keys The name(s) of the key(s) to exclude.
   * @return {Parse.Query} Returns the query, so you can chain this call.
   */
  exclude(...keys: Array<string|Array<string>>): ParseQuery {
    keys.forEach((key) => {
      if (Array.isArray(key)) {
        this._exclude = this._exclude.concat(key);
      } else {
        this._exclude.push(key);
      }
    });
    return this;
  }

  /**
   * Changes the read preference that the backend will use when performing the query to the database.
   * @param {String} readPreference The read preference for the main query.
   * @param {String} includeReadPreference The read preference for the queries to include pointers.
   * @param {String} subqueryReadPreference The read preference for the sub queries.
   * @return {Parse.Query} Returns the query, so you can chain this call.
   */
  readPreference(readPreference: string, includeReadPreference?: string, subqueryReadPreference?: string): ParseQuery {
    this._readPreference = readPreference;
    this._includeReadPreference = includeReadPreference;
    this._subqueryReadPreference = subqueryReadPreference;
    return this;
  }

  /**
   * Subscribe this query to get liveQuery updates
   *
   * @param {String} sessionToken (optional) Defaults to the currentUser
   * @return {Promise<LiveQuerySubscription>} Returns the liveQuerySubscription, it's an event emitter
   * which can be used to get liveQuery updates.
   */
  async subscribe(sessionToken?: string): Promise<LiveQuerySubscription> {
    const currentUser = await CoreManager.getUserController().currentUserAsync();
    if (!sessionToken) {
      sessionToken =  currentUser ? currentUser.getSessionToken() : undefined;
    }
    const liveQueryClient = await CoreManager.getLiveQueryController().getDefaultLiveQueryClient();
    if (liveQueryClient.shouldOpen()) {
      liveQueryClient.open();
    }
    const subscription = liveQueryClient.subscribe(this, sessionToken);
    return subscription.subscribePromise.then(() => {
      return subscription;
    });
  }

  /**
   * Constructs a Parse.Query that is the OR of the passed in queries.  For
   * example:
   * <pre>var compoundQuery = Parse.Query.or(query1, query2, query3);</pre>
   *
   * will create a compoundQuery that is an or of the query1, query2, and
   * query3.
   * @param {...Parse.Query} var_args The list of queries to OR.
   * @static
   * @return {Parse.Query} The query that is the OR of the passed in queries.
   */
  static or(...queries: Array<ParseQuery>): ParseQuery {
    const className = _getClassNameFromQueries(queries);
    const query = new ParseQuery(className);
    query._orQuery(queries);
    return query;
  }

  /**
   * Constructs a Parse.Query that is the AND of the passed in queries.  For
   * example:
   * <pre>var compoundQuery = Parse.Query.and(query1, query2, query3);</pre>
   *
   * will create a compoundQuery that is an and of the query1, query2, and
   * query3.
   * @param {...Parse.Query} var_args The list of queries to AND.
   * @static
   * @return {Parse.Query} The query that is the AND of the passed in queries.
   */
  static and(...queries: Array<ParseQuery>): ParseQuery {
    const className = _getClassNameFromQueries(queries);
    const query = new ParseQuery(className);
    query._andQuery(queries);
    return query;
  }

  /**
   * Constructs a Parse.Query that is the NOR of the passed in queries.  For
   * example:
   * <pre>const compoundQuery = Parse.Query.nor(query1, query2, query3);</pre>
   *
   * will create a compoundQuery that is a nor of the query1, query2, and
   * query3.
   * @param {...Parse.Query} var_args The list of queries to NOR.
   * @static
   * @return {Parse.Query} The query that is the NOR of the passed in queries.
   */
  static nor(...queries: Array<ParseQuery>): ParseQuery {
    const className = _getClassNameFromQueries(queries);
    const query = new ParseQuery(className);
    query._norQuery(queries);
    return query;
  }

  /**
   * Change the source of this query to the server.
   *
   * @return {Parse.Query} Returns the query, so you can chain this call.
   */
  fromNetwork(): ParseQuery {
    this._queriesLocalDatastore = false;
    this._localDatastorePinName = null;
    return this;
  }

  /**
   * Changes the source of this query to all pinned objects.
   *
   * @return {Parse.Query} Returns the query, so you can chain this call.
   */
  fromLocalDatastore(): ParseQuery {
    return this.fromPinWithName(null);
  }

  /**
   * Changes the source of this query to the default group of pinned objects.
   *
   * @return {Parse.Query} Returns the query, so you can chain this call.
   */
  fromPin(): ParseQuery {
    return this.fromPinWithName(DEFAULT_PIN);
  }

  /**
   * Changes the source of this query to a specific group of pinned objects.
   *
   * @param {String} name The name of query source.
   * @return {Parse.Query} Returns the query, so you can chain this call.
   */
  fromPinWithName(name?: string): ParseQuery {
    const localDatastore = CoreManager.getLocalDatastore();
    if (localDatastore.checkIfEnabled()) {
      this._queriesLocalDatastore = true;
      this._localDatastorePinName = name;
    }
    return this;
  }

  /**
   * Cancels the current network request (if any is running).
   *
   * @return {Parse.Query} Returns the query, so you can chain this call.
   */
  cancel(): ParseQuery {
    if (this._xhrRequest.task && typeof this._xhrRequest.task.abort === 'function') {
      this._xhrRequest.task._aborted = true;
      this._xhrRequest.task.abort();
      this._xhrRequest.task = null;
      this._xhrRequest.onchange = () => {};
      return this;
    }
    return this._xhrRequest.onchange = () => this.cancel();
  }

  _setRequestTask(options) {
    options.requestTask = (task) => {
      this._xhrRequest.task = task;
      this._xhrRequest.onchange();
    };
  }
}

const DefaultController = {
  find(className: string, params: QueryJSON, options: RequestOptions): Promise<Array<ParseObject>> {
    const RESTController = CoreManager.getRESTController();
    return RESTController.request(
      'GET',
      'classes/' + className,
      params,
      options
    );
  },

  aggregate(className: string, params: any, options: RequestOptions): Promise<Array<mixed>> {
    const RESTController = CoreManager.getRESTController();

    return RESTController.request(
      'GET',
      'aggregate/' + className,
      params,
      options
    );
  }
};

CoreManager.setQueryController(DefaultController);

export default ParseQuery;<|MERGE_RESOLUTION|>--- conflicted
+++ resolved
@@ -235,10 +235,7 @@
   _localDatastorePinName: any;
   _extraOptions: { [key: string]: mixed };
   _hint: mixed;
-<<<<<<< HEAD
-=======
   _explain: boolean;
->>>>>>> b1c1c09c
   _xhrRequest: any;
 
   /**
@@ -447,12 +444,9 @@
     if (this._hint) {
       params.hint = this._hint;
     }
-<<<<<<< HEAD
-=======
     if (this._explain) {
       params.explain = true;
     }
->>>>>>> b1c1c09c
     for (const key in this._extraOptions) {
       params[key] = this._extraOptions[key];
     }
@@ -530,11 +524,6 @@
       this._hint = json.hint;
     }
 
-<<<<<<< HEAD
-    for (const key in json) {
-      if (json.hasOwnProperty(key))  {
-        if (["where", "include", "keys", "count", "limit", "skip", "order", "readPreference", "includeReadPreference", "subqueryReadPreference", "hint"].indexOf(key) === -1) {
-=======
     if (json.explain) {
       this._explain = !!json.explain;
     }
@@ -542,7 +531,6 @@
     for (const key in json) {
       if (json.hasOwnProperty(key))  {
         if (["where", "include", "keys", "count", "limit", "skip", "order", "readPreference", "includeReadPreference", "subqueryReadPreference", "hint", "explain"].indexOf(key) === -1) {
->>>>>>> b1c1c09c
           this._extraOptions[key] = json[key];
         }
       }
@@ -788,10 +776,7 @@
     const params = {
       pipeline,
       hint: this._hint,
-<<<<<<< HEAD
-=======
       explain: this._explain,
->>>>>>> b1c1c09c
     };
     return controller.aggregate(
       this.className,
@@ -975,8 +960,6 @@
   }
 
   /**
-<<<<<<< HEAD
-=======
    * Investigates the query execution plan. Useful for optimizing queries. (https://docs.mongodb.com/manual/reference/operator/meta/explain/)
    *
    * @param {Boolean} explain Used to toggle the information on the query plan.
@@ -991,7 +974,6 @@
   }
 
   /**
->>>>>>> b1c1c09c
    * Iterates over each result of a query, calling a callback for each one. If
    * the callback returns a promise, the iteration will not continue until
    * that promise has been fulfilled. If the callback returns a rejected
