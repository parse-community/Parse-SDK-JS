--- conflicted
+++ resolved
@@ -232,12 +232,9 @@
   _queriesLocalDatastore: boolean;
   _localDatastorePinName: any;
   _extraOptions: { [key: string]: mixed };
-<<<<<<< HEAD
   _hint: mixed;
-=======
   _xhrRequest: any;
 
->>>>>>> b28ac39f
   /**
    * @param {(String|Parse.Object)} objectClass An instance of a subclass of Parse.Object, or a Parse className string.
    */
@@ -275,14 +272,11 @@
     this._queriesLocalDatastore = false;
     this._localDatastorePinName = null;
     this._extraOptions = {};
-<<<<<<< HEAD
     this._hint = null;
-=======
     this._xhrRequest = {
       task: null,
       onchange: () => {},
     }
->>>>>>> b28ac39f
   }
 
   /**
@@ -938,13 +932,13 @@
     });
   }
 
-<<<<<<< HEAD
   hint(value: mixed): ParseQuery {
     if (typeof value === 'undefined') {
       delete this._hint;
     }
     this._hint = value;
-=======
+  }
+
   /**
    * Iterates over each result of a query, calling a callback for each one. If
    * the callback returns a promise, the iteration will not continue until
@@ -1040,7 +1034,6 @@
       index += 1;
     }, options);
     return array;
->>>>>>> b28ac39f
   }
 
   /** Query Conditions **/
