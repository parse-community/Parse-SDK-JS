/**
 * Copyright (c) 2015-present, Parse, LLC.
 * All rights reserved.
 *
 * This source code is licensed under the BSD-style license found in the
 * LICENSE file in the root directory of this source tree. An additional grant
 * of patent rights can be found in the PATENTS file in the same directory.
 */

import decode from './decode';
import encode from './encode';
import CoreManager from './CoreManager';
import InstallationController from './InstallationController';
import * as ParseOp from './ParseOp';
import RESTController from './RESTController';

/**
 * Contains all Parse API classes and functions.
 * @static
 * @global
 * @class
 * @hideconstructor
 */
const Parse = {
  /**
   * Call this method first to set up your authentication tokens for Parse.
   * You can get your keys from the Data Browser on parse.com.
   * @param {String} applicationId Your Parse Application ID.
   * @param {String} javaScriptKey (optional) Your Parse JavaScript Key (Not needed for parse-server)
   * @param {String} masterKey (optional) Your Parse Master Key. (Node.js only!)
   * @static
   */
  initialize(applicationId: string, javaScriptKey: string) {
    if (process.env.PARSE_BUILD === 'browser' && CoreManager.get('IS_NODE') && !process.env.SERVER_RENDERING) {
      /* eslint-disable no-console */
      console.log(
        'It looks like you\'re using the browser version of the SDK in a ' +
        'node.js environment. You should require(\'parse/node\') instead.'
      );
      /* eslint-enable no-console */
    }
    Parse._initialize(applicationId, javaScriptKey);
  },

  _initialize(applicationId: string, javaScriptKey: string, masterKey: string) {
    CoreManager.set('APPLICATION_ID', applicationId);
    CoreManager.set('JAVASCRIPT_KEY', javaScriptKey);
    CoreManager.set('MASTER_KEY', masterKey);
    CoreManager.set('USE_MASTER_KEY', false);
  },

  /**
   * Call this method to set your AsyncStorage engine
   * Starting Parse@1.11, the ParseSDK do not provide a React AsyncStorage as the ReactNative module
   * is not provided at a stable path and changes over versions.
   * @param {AsyncStorage} storage a react native async storage.
   * @static
   */
  setAsyncStorage(storage: any) {
    CoreManager.setAsyncStorage(storage);
  },

  /**
   * Call this method to set your LocalDatastoreStorage engine
   * If using React-Native use {@link Parse.setAsyncStorage Parse.setAsyncStorage()}
   * @param {LocalDatastoreController} controller a data storage.
   * @static
   */
  setLocalDatastoreController(controller: any) {
    CoreManager.setLocalDatastoreController(controller);
  }
};

/** These legacy setters may eventually be deprecated **/
/**
 * @member Parse.applicationId
 * @type string
 * @static
 */
Object.defineProperty(Parse, 'applicationId', {
  get() {
    return CoreManager.get('APPLICATION_ID');
  },
  set(value) {
    CoreManager.set('APPLICATION_ID', value);
  }
});

/**
 * @member Parse.javaScriptKey
 * @type string
 * @static
 */
Object.defineProperty(Parse, 'javaScriptKey', {
  get() {
    return CoreManager.get('JAVASCRIPT_KEY');
  },
  set(value) {
    CoreManager.set('JAVASCRIPT_KEY', value);
  }
});

/**
 * @member Parse.masterKey
 * @type string
 * @static
 */
Object.defineProperty(Parse, 'masterKey', {
  get() {
    return CoreManager.get('MASTER_KEY');
  },
  set(value) {
    CoreManager.set('MASTER_KEY', value);
  }
});

/**
 * @member Parse.serverURL
 * @type string
 * @static
 */
Object.defineProperty(Parse, 'serverURL', {
  get() {
    return CoreManager.get('SERVER_URL');
  },
  set(value) {
    CoreManager.set('SERVER_URL', value);
  }
});
<<<<<<< HEAD
/** 
 * @member Parse.serverAuthToken
 * @type string
 * @static
 */
Object.defineProperty(Parse, 'serverAuthToken', {
  get() {
    return CoreManager.get('SERVER_AUTH_TOKEN');
  },
  set(value) {
    CoreManager.set('SERVER_AUTH_TOKEN', value);
  }
});
/** 
 * @member Parse.serverAuthType
 * @type string
 * @static
 */
Object.defineProperty(Parse, 'serverAuthType', {
  get() {
    return CoreManager.get('SERVER_AUTH_TYPE');
  },
  set(value) {
    CoreManager.set('SERVER_AUTH_TYPE', value);
  }
});
/** 
=======
/**
>>>>>>> a4ba856a
 * @member Parse.liveQueryServerURL
 * @type string
 * @static
 */

Object.defineProperty(Parse, 'liveQueryServerURL', {
  get() {
    return CoreManager.get('LIVEQUERY_SERVER_URL');
  },
  set(value) {
    CoreManager.set('LIVEQUERY_SERVER_URL', value);
  }
});
/* End setters */

Parse.ACL = require('./ParseACL').default;
Parse.Analytics = require('./Analytics');
Parse.Cloud = require('./Cloud');
Parse.CoreManager = require('./CoreManager');
Parse.Config = require('./ParseConfig').default;
Parse.Error = require('./ParseError').default;
Parse.FacebookUtils = require('./FacebookUtils').default;
Parse.File = require('./ParseFile').default;
Parse.GeoPoint = require('./ParseGeoPoint').default;
Parse.Polygon = require('./ParsePolygon').default;
Parse.Installation = require('./ParseInstallation').default;
Parse.LocalDatastore = require('./LocalDatastore');
Parse.Object = require('./ParseObject').default;
Parse.Op = {
  Set: ParseOp.SetOp,
  Unset: ParseOp.UnsetOp,
  Increment: ParseOp.IncrementOp,
  Add: ParseOp.AddOp,
  Remove: ParseOp.RemoveOp,
  AddUnique: ParseOp.AddUniqueOp,
  Relation: ParseOp.RelationOp
};
Parse.Push = require('./Push');
Parse.Query = require('./ParseQuery').default;
Parse.Relation = require('./ParseRelation').default;
Parse.Role = require('./ParseRole').default;
Parse.Schema = require('./ParseSchema').default;
Parse.Session = require('./ParseSession').default;
Parse.Storage = require('./Storage');
Parse.User = require('./ParseUser').default;
Parse.LiveQuery = require('./ParseLiveQuery').default;
Parse.LiveQueryClient = require('./LiveQueryClient').default;

Parse._request = function(...args) {
  return CoreManager.getRESTController().request.apply(null, args);
};
Parse._ajax = function(...args) {
  return CoreManager.getRESTController().ajax.apply(null, args);
};
// We attempt to match the signatures of the legacy versions of these methods
Parse._decode = function(_, value) {
  return decode(value);
}
Parse._encode = function(value, _, disallowObjects) {
  return encode(value, disallowObjects);
}
Parse._getInstallationId = function() {
  return CoreManager.getInstallationController().currentInstallationId();
}
/**
 * Enable pinning in your application.
 * This must be called before your application can use pinning.
 *
 * @static
 */
Parse.enableLocalDatastore = function() {
  Parse.LocalDatastore.isEnabled = true;
}
/**
 * Flag that indicates whether Local Datastore is enabled.
 *
 * @static
 */
Parse.isLocalDatastoreEnabled = function() {
  return Parse.LocalDatastore.isEnabled;
}
/**
 * Gets all contents from Local Datastore
 *
 * <pre>
 * await Parse.dumpLocalDatastore();
 * </pre>
 *
 * @static
 */
Parse.dumpLocalDatastore = function() {
  if (!Parse.LocalDatastore.isEnabled) {
    console.log('Parse.enableLocalDatastore() must be called first'); // eslint-disable-line no-console
    return Promise.resolve({});
  } else {
    return Parse.LocalDatastore._getAllContents();
  }
}
CoreManager.setInstallationController(InstallationController);
CoreManager.setRESTController(RESTController);

if (process.env.PARSE_BUILD === 'node') {
  Parse.initialize = Parse._initialize;
  Parse.Cloud = Parse.Cloud || {};
  Parse.Cloud.useMasterKey = function() {
    CoreManager.set('USE_MASTER_KEY', true);
  }
  Parse.Hooks = require('./ParseHooks');
}

// For legacy requires, of the form `var Parse = require('parse').Parse`
Parse.Parse = Parse;

module.exports = Parse;<|MERGE_RESOLUTION|>--- conflicted
+++ resolved
@@ -127,7 +127,7 @@
     CoreManager.set('SERVER_URL', value);
   }
 });
-<<<<<<< HEAD
+
 /** 
  * @member Parse.serverAuthToken
  * @type string
@@ -141,6 +141,7 @@
     CoreManager.set('SERVER_AUTH_TOKEN', value);
   }
 });
+
 /** 
  * @member Parse.serverAuthType
  * @type string
@@ -154,10 +155,8 @@
     CoreManager.set('SERVER_AUTH_TYPE', value);
   }
 });
+
 /** 
-=======
-/**
->>>>>>> a4ba856a
  * @member Parse.liveQueryServerURL
  * @type string
  * @static
