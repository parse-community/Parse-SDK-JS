--- conflicted
+++ resolved
@@ -115,7 +115,11 @@
     CoreManager.set('SERVER_URL', value);
   }
 });
-<<<<<<< HEAD
+/** 
+ * @member Parse.serverAuthToken
+ * @type string
+ * @static
+ */
 Object.defineProperty(Parse, 'serverAuthToken', {
   get() {
     return CoreManager.get('SERVER_AUTH_TOKEN');
@@ -124,6 +128,11 @@
     CoreManager.set('SERVER_AUTH_TOKEN', value);
   }
 });
+/** 
+ * @member Parse.serverAuthType
+ * @type string
+ * @static
+ */
 Object.defineProperty(Parse, 'serverAuthType', {
   get() {
     return CoreManager.get('SERVER_AUTH_TYPE');
@@ -132,13 +141,12 @@
     CoreManager.set('SERVER_AUTH_TYPE', value);
   }
 });
-=======
 /** 
  * @member Parse.liveQueryServerURL
  * @type string
  * @static
  */
->>>>>>> ee33c48e
+
 Object.defineProperty(Parse, 'liveQueryServerURL', {
   get() {
     return CoreManager.get('LIVEQUERY_SERVER_URL');
